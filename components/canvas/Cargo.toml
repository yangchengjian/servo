--- conflicted
+++ resolved
@@ -42,13 +42,8 @@
 webxr-api = {git = "https://github.com/servo/webxr", features = ["ipc"]}
 # NOTE: the sm-angle feature only enables angle on windows, not other platforms!
 surfman = { version = "0.1", features = ["sm-angle", "sm-osmesa"] }
-<<<<<<< HEAD
-surfman-chains = "0.2"
+surfman-chains = "0.3"
 surfman-chains-api = "0.2"
 
 [target.'cfg(target_os = "android")'.dependencies]
-arcore_jni = {path = "../../ports/arcore_jni"}
-=======
-surfman-chains = "0.3"
-surfman-chains-api = "0.2"
->>>>>>> 7d66871a
+arcore_jni = {path = "../../ports/arcore_jni"}