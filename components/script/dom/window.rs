--- conflicted
+++ resolved
@@ -113,14 +113,6 @@
 };
 use script_layout_interface::{PendingImageState, TrustedNodeAddress};
 use script_traits::webdriver_msg::{WebDriverJSError, WebDriverJSResult};
-<<<<<<< HEAD
-use servo_atoms::Atom;
-use servo_config::opts;
-use servo_config::prefs::PREFS;
-use servo_geometry::{f32_rect_to_au_rect, max_rect};
-use servo_url::{Host, ImmutableOrigin, MutableOrigin, ServoUrl};
-use std::ascii::AsciiExt;
-=======
 use script_traits::{ConstellationControlMsg, DocumentState, HistoryEntryReplacement, LoadData};
 use script_traits::{
     ScriptMsg, ScriptToConstellationChan, ScrollState, StructuredSerializedData, TimerEventId,
@@ -131,7 +123,6 @@
 use servo_geometry::{f32_rect_to_au_rect, MaxRect};
 use servo_url::{ImmutableOrigin, MutableOrigin, ServoUrl};
 use std::borrow::Cow;
->>>>>>> 94b613fb
 use std::borrow::ToOwned;
 use std::cell::Cell;
 use std::collections::hash_map::Entry;
@@ -943,12 +934,8 @@
     }
 
     // https://html.spec.whatwg.org/multipage/#dom-frames
-<<<<<<< HEAD
-    fn Frames(&self) -> Root<BrowsingContext> {
+    fn Frames(&self) -> DomRoot<WindowProxy> {
         println!("frames!");
-        self.browsing_context()
-=======
-    fn Frames(&self) -> DomRoot<WindowProxy> {
         self.window_proxy()
     }
 
@@ -956,7 +943,6 @@
     fn Length(&self) -> u32 {
         let doc = self.Document();
         doc.iter_iframes().count() as u32
->>>>>>> 94b613fb
     }
 
     // https://html.spec.whatwg.org/multipage/#dom-parent
@@ -2452,22 +2438,12 @@
             suppress_reflow: Cell::new(true),
             pending_reflow_count: Default::default(),
             current_state: Cell::new(WindowState::Alive),
-<<<<<<< HEAD
-            devtools_marker_sender: DOMRefCell::new(None),
-            devtools_markers: DOMRefCell::new(HashSet::new()),
-            webdriver_script_chan: DOMRefCell::new(None),
-            ignore_further_async_events: Default::default(),
-            error_reporter: error_reporter,
-            scroll_offsets: DOMRefCell::new(HashMap::new()),
-            media_query_lists: WeakMediaQueryListVec::new(),
-=======
             devtools_marker_sender: Default::default(),
             devtools_markers: Default::default(),
             webdriver_script_chan: Default::default(),
             error_reporter,
             scroll_offsets: Default::default(),
             media_query_lists: DOMTracker::new(),
->>>>>>> 94b613fb
             test_runner: Default::default(),
             webgl_chan,
             webxr_registry,
