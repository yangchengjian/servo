/* This Source Code Form is subject to the terms of the Mozilla Public
 * License, v. 2.0. If a copy of the MPL was not distributed with this
 * file, You can obtain one at https://mozilla.org/MPL/2.0/. */

use crate::dom::bindings::codegen::Bindings::WebGL2RenderingContextBinding;
use crate::dom::bindings::codegen::Bindings::WebGL2RenderingContextBinding::WebGL2RenderingContextConstants as constants;
use crate::dom::bindings::codegen::Bindings::WebGL2RenderingContextBinding::WebGL2RenderingContextMethods;
use crate::dom::bindings::codegen::Bindings::WebGLRenderingContextBinding::WebGLContextAttributes;
use crate::dom::bindings::codegen::Bindings::WebGLRenderingContextBinding::WebGLRenderingContextMethods;
use crate::dom::bindings::codegen::UnionTypes::ArrayBufferViewOrArrayBuffer;
use crate::dom::bindings::codegen::UnionTypes::Float32ArrayOrUnrestrictedFloatSequence;
use crate::dom::bindings::codegen::UnionTypes::ImageDataOrHTMLImageElementOrHTMLCanvasElementOrHTMLVideoElement;
use crate::dom::bindings::codegen::UnionTypes::Int32ArrayOrLongSequence;
use crate::dom::bindings::codegen::UnionTypes::Uint32ArrayOrUnsignedLongSequence;
use crate::dom::bindings::error::{ErrorResult, Fallible};
use crate::dom::bindings::reflector::DomObject;
use crate::dom::bindings::reflector::{reflect_dom_object, Reflector};
use crate::dom::bindings::root::{Dom, DomRoot, LayoutDom, MutNullableDom};
use crate::dom::bindings::str::DOMString;
use crate::dom::htmlcanvaselement::HTMLCanvasElement;
use crate::dom::htmliframeelement::HTMLIFrameElement;
use crate::dom::webglactiveinfo::WebGLActiveInfo;
use crate::dom::webglbuffer::WebGLBuffer;
use crate::dom::webglframebuffer::{WebGLFramebuffer, WebGLFramebufferAttachmentRoot};
use crate::dom::webglprogram::WebGLProgram;
use crate::dom::webglquery::WebGLQuery;
use crate::dom::webglrenderbuffer::WebGLRenderbuffer;
use crate::dom::webglrenderingcontext::{
    uniform_get, uniform_typed, LayoutCanvasWebGLRenderingContextHelpers, Size2DExt,
    WebGLRenderingContext,
};
use crate::dom::webglsampler::{WebGLSampler, WebGLSamplerValue};
use crate::dom::webglshader::WebGLShader;
use crate::dom::webglshaderprecisionformat::WebGLShaderPrecisionFormat;
use crate::dom::webglsync::WebGLSync;
use crate::dom::webgltexture::WebGLTexture;
use crate::dom::webgltransformfeedback::WebGLTransformFeedback;
use crate::dom::webgluniformlocation::WebGLUniformLocation;
use crate::dom::window::Window;
use crate::js::conversions::ToJSValConvertible;
use crate::script_runtime::JSContext;
use canvas_traits::webgl::WebGLError::*;
use canvas_traits::webgl::{
    webgl_channel, GLContextAttributes, WebGLCommand, WebGLResult, WebGLVersion,
};
use dom_struct::dom_struct;
use euclid::default::{Point2D, Rect, Size2D};
use ipc_channel::ipc;
use js::jsapi::{JSObject, Type};
use js::jsval::{BooleanValue, DoubleValue, Int32Value, UInt32Value};
use js::jsval::{JSVal, NullValue, ObjectValue, UndefinedValue};
use js::rust::CustomAutoRooterGuard;
use js::typedarray::{ArrayBufferView, CreateWith, Float32, Uint32, Uint32Array};
use script_layout_interface::HTMLCanvasDataSource;
use std::cell::Cell;
use std::cmp;
use std::ptr::{self, NonNull};

#[dom_struct]
pub struct WebGL2RenderingContext {
    reflector_: Reflector,
    base: Dom<WebGLRenderingContext>,
    occlusion_query: MutNullableDom<WebGLQuery>,
    primitives_query: MutNullableDom<WebGLQuery>,
    samplers: Box<[MutNullableDom<WebGLSampler>]>,
    bound_copy_read_buffer: MutNullableDom<WebGLBuffer>,
    bound_copy_write_buffer: MutNullableDom<WebGLBuffer>,
    bound_pixel_pack_buffer: MutNullableDom<WebGLBuffer>,
    bound_pixel_unpack_buffer: MutNullableDom<WebGLBuffer>,
    bound_transform_feedback_buffer: MutNullableDom<WebGLBuffer>,
    bound_uniform_buffer: MutNullableDom<WebGLBuffer>,
    current_transform_feedback: MutNullableDom<WebGLTransformFeedback>,
    texture_pack_row_length: Cell<usize>,
    texture_pack_skip_pixels: Cell<usize>,
    texture_pack_skip_rows: Cell<usize>,
    enable_rasterizer_discard: Cell<bool>,
}

fn typedarray_elem_size(typeid: Type) -> usize {
    match typeid {
        Type::Int8 | Type::Uint8 | Type::Uint8Clamped => 1,
        Type::Int16 | Type::Uint16 => 2,
        Type::Int32 | Type::Uint32 | Type::Float32 => 4,
        Type::Int64 | Type::Float64 => 8,
        Type::MaxTypedArrayViewType => unreachable!(),
    }
}

struct ReadPixelsAllowedFormats<'a> {
    array_types: &'a [Type],
    channels: usize,
}

struct ReadPixelsSizes {
    row_stride: usize,
    skipped_bytes: usize,
    size: usize,
}

impl WebGL2RenderingContext {
    fn new_inherited(
        window: &Window,
        canvas: &HTMLCanvasElement,
        size: Size2D<u32>,
        attrs: GLContextAttributes,
    ) -> Option<WebGL2RenderingContext> {
        let base = WebGLRenderingContext::new(window, canvas, WebGLVersion::WebGL2, size, attrs)?;

        let samplers = (0..base.limits().max_combined_texture_image_units)
            .map(|_| Default::default())
            .collect::<Vec<_>>()
            .into();

        Some(WebGL2RenderingContext {
            reflector_: Reflector::new(),
            base: Dom::from_ref(&*base),
            occlusion_query: MutNullableDom::new(None),
            primitives_query: MutNullableDom::new(None),
            samplers: samplers,
            bound_copy_read_buffer: MutNullableDom::new(None),
            bound_copy_write_buffer: MutNullableDom::new(None),
            bound_pixel_pack_buffer: MutNullableDom::new(None),
            bound_pixel_unpack_buffer: MutNullableDom::new(None),
            bound_transform_feedback_buffer: MutNullableDom::new(None),
            bound_uniform_buffer: MutNullableDom::new(None),
            current_transform_feedback: MutNullableDom::new(None),
            texture_pack_row_length: Cell::new(0),
            texture_pack_skip_pixels: Cell::new(0),
            texture_pack_skip_rows: Cell::new(0),
            enable_rasterizer_discard: Cell::new(false),
        })
    }

    #[allow(unrooted_must_root)]
    pub fn new(
        window: &Window,
        canvas: &HTMLCanvasElement,
        size: Size2D<u32>,
        attrs: GLContextAttributes,
    ) -> Option<DomRoot<WebGL2RenderingContext>> {
        WebGL2RenderingContext::new_inherited(window, canvas, size, attrs).map(|ctx| {
            reflect_dom_object(Box::new(ctx), window, WebGL2RenderingContextBinding::Wrap)
        })
    }
}

impl WebGL2RenderingContext {
    pub fn recreate(&self, size: Size2D<u32>) {
        self.base.recreate(size)
    }

    pub fn base_context(&self) -> DomRoot<WebGLRenderingContext> {
        DomRoot::from_ref(&*self.base)
    }

    fn bound_buffer(&self, target: u32) -> WebGLResult<Option<DomRoot<WebGLBuffer>>> {
        match target {
            constants::COPY_READ_BUFFER => Ok(self.bound_copy_read_buffer.get()),
            constants::COPY_WRITE_BUFFER => Ok(self.bound_copy_write_buffer.get()),
            constants::PIXEL_PACK_BUFFER => Ok(self.bound_pixel_pack_buffer.get()),
            constants::PIXEL_UNPACK_BUFFER => Ok(self.bound_pixel_unpack_buffer.get()),
            constants::TRANSFORM_FEEDBACK_BUFFER => Ok(self.bound_transform_feedback_buffer.get()),
            constants::UNIFORM_BUFFER => Ok(self.bound_uniform_buffer.get()),
            _ => self.base.bound_buffer(target),
        }
    }

    pub fn buffer_usage(&self, usage: u32) -> WebGLResult<u32> {
        match usage {
            constants::STATIC_READ |
            constants::DYNAMIC_READ |
            constants::STREAM_READ |
            constants::STATIC_COPY |
            constants::DYNAMIC_COPY |
            constants::STREAM_COPY => Ok(usage),
            _ => self.base.buffer_usage(usage),
        }
    }

    fn unbind_from(&self, slot: &MutNullableDom<WebGLBuffer>, buffer: &WebGLBuffer) {
        if slot.get().map_or(false, |b| buffer == &*b) {
            buffer.decrement_attached_counter();
            slot.set(None);
        }
    }

    fn calc_read_pixel_formats(
        &self,
        pixel_type: u32,
        format: u32,
    ) -> WebGLResult<ReadPixelsAllowedFormats> {
        let array_types = match pixel_type {
            constants::BYTE => &[Type::Int8][..],
            constants::SHORT => &[Type::Int16][..],
            constants::INT => &[Type::Int32][..],
            constants::UNSIGNED_BYTE => &[Type::Uint8, Type::Uint8Clamped][..],
            constants::UNSIGNED_SHORT |
            constants::UNSIGNED_SHORT_4_4_4_4 |
            constants::UNSIGNED_SHORT_5_5_5_1 |
            constants::UNSIGNED_SHORT_5_6_5 => &[Type::Uint16][..],
            constants::UNSIGNED_INT |
            constants::UNSIGNED_INT_2_10_10_10_REV |
            constants::UNSIGNED_INT_10F_11F_11F_REV |
            constants::UNSIGNED_INT_5_9_9_9_REV => &[Type::Uint32][..],
            constants::FLOAT => &[Type::Float32][..],
            constants::HALF_FLOAT => &[Type::Uint16][..],
            _ => return Err(InvalidEnum),
        };
        let channels = match format {
            constants::ALPHA | constants::RED | constants::RED_INTEGER => 1,
            constants::RG | constants::RG_INTEGER => 2,
            constants::RGB | constants::RGB_INTEGER => 3,
            constants::RGBA | constants::RGBA_INTEGER => 4,
            _ => return Err(InvalidEnum),
        };
        Ok(ReadPixelsAllowedFormats {
            array_types,
            channels,
        })
    }

    fn calc_read_pixel_sizes(
        &self,
        width: i32,
        height: i32,
        bytes_per_pixel: usize,
    ) -> WebGLResult<ReadPixelsSizes> {
        if width < 0 || height < 0 {
            return Err(InvalidValue);
        }

        // See also https://www.khronos.org/registry/webgl/specs/latest/2.0/#5.36
        let pixels_per_row = if self.texture_pack_row_length.get() > 0 {
            self.texture_pack_row_length.get()
        } else {
            width as usize
        };
        if self.texture_pack_skip_pixels.get() + width as usize > pixels_per_row {
            return Err(InvalidOperation);
        }

        let bytes_per_row = pixels_per_row
            .checked_mul(bytes_per_pixel)
            .ok_or(InvalidOperation)?;
        let row_padding_bytes = {
            let pack_alignment = self.base.get_texture_packing_alignment() as usize;
            match bytes_per_row % pack_alignment {
                0 => 0,
                remainder => pack_alignment - remainder,
            }
        };
        let row_stride = bytes_per_row + row_padding_bytes;
        let size = if width == 0 || height == 0 {
            0
        } else {
            let full_row_bytes = row_stride
                .checked_mul(height as usize - 1)
                .ok_or(InvalidOperation)?;
            let last_row_bytes = bytes_per_pixel
                .checked_mul(width as usize)
                .ok_or(InvalidOperation)?;
            let result = full_row_bytes
                .checked_add(last_row_bytes)
                .ok_or(InvalidOperation)?;
            result
        };
        let skipped_bytes = {
            let skipped_row_bytes = self
                .texture_pack_skip_rows
                .get()
                .checked_mul(row_stride)
                .ok_or(InvalidOperation)?;
            let skipped_pixel_bytes = self
                .texture_pack_skip_pixels
                .get()
                .checked_mul(bytes_per_pixel)
                .ok_or(InvalidOperation)?;
            let result = skipped_row_bytes
                .checked_add(skipped_pixel_bytes)
                .ok_or(InvalidOperation)?;
            result
        };
        Ok(ReadPixelsSizes {
            row_stride,
            skipped_bytes,
            size,
        })
    }

    #[allow(unsafe_code)]
    fn read_pixels_into(
        &self,
        x: i32,
        y: i32,
        width: i32,
        height: i32,
        format: u32,
        pixel_type: u32,
        dst: &mut ArrayBufferView,
        dst_elem_offset: u32,
    ) {
        handle_potential_webgl_error!(self.base, self.base.validate_framebuffer(), return);

        if self.bound_pixel_pack_buffer.get().is_some() {
            return self.base.webgl_error(InvalidOperation);
        }

        let dst_byte_offset = {
            let dst_elem_size = typedarray_elem_size(dst.get_array_type());
            dst_elem_offset as usize * dst_elem_size
        };
        if dst_byte_offset > dst.len() {
            return self.base.webgl_error(InvalidValue);
        }

        let dst_array_type = dst.get_array_type();
        let ReadPixelsAllowedFormats {
            array_types: allowed_array_types,
            channels,
        } = match self.calc_read_pixel_formats(pixel_type, format) {
            Ok(result) => result,
            Err(error) => return self.base.webgl_error(error),
        };
        if !allowed_array_types.contains(&dst_array_type) {
            return self.base.webgl_error(InvalidOperation);
        }
        if format != constants::RGBA || pixel_type != constants::UNSIGNED_BYTE {
            return self.base.webgl_error(InvalidOperation);
        }

        let bytes_per_pixel = typedarray_elem_size(dst_array_type) * channels;
        let ReadPixelsSizes {
            row_stride,
            skipped_bytes,
            size,
        } = match self.calc_read_pixel_sizes(width, height, bytes_per_pixel) {
            Ok(result) => result,
            Err(error) => return self.base.webgl_error(error),
        };
        let dst_end = dst_byte_offset + skipped_bytes + size;
        let dst_pixels = unsafe { dst.as_mut_slice() };
        if dst_pixels.len() < dst_end {
            return self.base.webgl_error(InvalidOperation);
        }

        let dst_byte_offset = {
            let margin_left = cmp::max(0, -x) as usize;
            let margin_top = cmp::max(0, -y) as usize;
            dst_byte_offset +
                skipped_bytes +
                margin_left * bytes_per_pixel +
                margin_top * row_stride
        };
        let src_rect = {
            let (fb_width, fb_height) = handle_potential_webgl_error!(
                self.base,
                self.base
                    .get_current_framebuffer_size()
                    .ok_or(InvalidOperation),
                return
            );
            let src_origin = Point2D::new(x, y);
            let src_size = Size2D::new(width as u32, height as u32);
            let fb_size = Size2D::new(fb_width as u32, fb_height as u32);
            match pixels::clip(src_origin, src_size.to_u64(), fb_size.to_u64()) {
                Some(rect) => rect.to_u32(),
                None => return,
            }
        };
        let src_row_bytes = handle_potential_webgl_error!(
            self.base,
            src_rect
                .size
                .width
                .checked_mul(bytes_per_pixel as u32)
                .ok_or(InvalidOperation),
            return
        );

        let (sender, receiver) = ipc::bytes_channel().unwrap();
        self.base.send_command(WebGLCommand::ReadPixels(
            src_rect, format, pixel_type, sender,
        ));
        let src = receiver.recv().unwrap();

        for i in 0..src_rect.size.height as usize {
            let src_start = i * src_row_bytes as usize;
            let dst_start = dst_byte_offset + i * row_stride;
            dst_pixels[dst_start..dst_start + src_row_bytes as usize]
                .copy_from_slice(&src[src_start..src_start + src_row_bytes as usize]);
        }
    }

    fn uniform_vec_section_uint(
        &self,
        vec: Uint32ArrayOrUnsignedLongSequence,
        offset: u32,
        length: u32,
        uniform_size: usize,
        uniform_location: &WebGLUniformLocation,
    ) -> WebGLResult<Vec<u32>> {
        let vec = match vec {
            Uint32ArrayOrUnsignedLongSequence::Uint32Array(v) => v.to_vec(),
            Uint32ArrayOrUnsignedLongSequence::UnsignedLongSequence(v) => v,
        };
        self.base
            .uniform_vec_section::<u32>(vec, offset, length, uniform_size, uniform_location)
    }

    #[allow(unsafe_code)]
    fn get_default_fb_attachment_param(&self, attachment: u32, pname: u32) -> WebGLResult<JSVal> {
        match attachment {
            constants::BACK | constants::DEPTH | constants::STENCIL => {},
            _ => return Err(InvalidEnum),
        }

        if pname == constants::FRAMEBUFFER_ATTACHMENT_OBJECT_NAME {
            return Ok(NullValue());
        }

        let attrs = self
            .GetContextAttributes()
            .unwrap_or_else(WebGLContextAttributes::empty);

        let intval = match pname {
            constants::FRAMEBUFFER_ATTACHMENT_OBJECT_TYPE => match attachment {
                constants::DEPTH if !attrs.depth => constants::NONE as _,
                constants::STENCIL if !attrs.stencil => constants::NONE as _,
                _ => constants::FRAMEBUFFER_DEFAULT as _,
            },
            constants::FRAMEBUFFER_ATTACHMENT_RED_SIZE |
            constants::FRAMEBUFFER_ATTACHMENT_GREEN_SIZE |
            constants::FRAMEBUFFER_ATTACHMENT_BLUE_SIZE => match attachment {
                constants::BACK => 8,
                _ => 0,
            },
            constants::FRAMEBUFFER_ATTACHMENT_ALPHA_SIZE => match attachment {
                constants::BACK if attrs.alpha => 8,
                constants::BACK => return Err(InvalidOperation),
                _ => 0,
            },
            constants::FRAMEBUFFER_ATTACHMENT_DEPTH_SIZE => match attachment {
                constants::DEPTH if attrs.depth => 24,
                constants::DEPTH => return Err(InvalidOperation),
                _ => 0,
            },
            constants::FRAMEBUFFER_ATTACHMENT_STENCIL_SIZE => match attachment {
                constants::STENCIL if attrs.stencil => 8,
                constants::STENCIL => return Err(InvalidOperation),
                _ => 0,
            },
            constants::FRAMEBUFFER_ATTACHMENT_COMPONENT_TYPE => match attachment {
                constants::DEPTH if attrs.depth => constants::UNSIGNED_NORMALIZED as _,
                constants::STENCIL if attrs.stencil => constants::UNSIGNED_INT as _,
                constants::DEPTH => return Err(InvalidOperation),
                constants::STENCIL => return Err(InvalidOperation),
                _ => constants::UNSIGNED_NORMALIZED as _,
            },
            constants::FRAMEBUFFER_ATTACHMENT_COLOR_ENCODING => match attachment {
                constants::DEPTH if !attrs.depth => return Err(InvalidOperation),
                constants::STENCIL if !attrs.stencil => return Err(InvalidOperation),
                _ => constants::LINEAR as _,
            },
            _ => return Err(InvalidEnum),
        };
        Ok(Int32Value(intval))
    }

    #[allow(unsafe_code)]
    fn get_specific_fb_attachment_param(
        &self,
        cx: JSContext,
        fb: &WebGLFramebuffer,
        target: u32,
        attachment: u32,
        pname: u32,
    ) -> WebGLResult<JSVal> {
        use crate::dom::webglframebuffer::WebGLFramebufferAttachmentRoot::{Renderbuffer, Texture};

        match attachment {
            constants::DEPTH_ATTACHMENT | constants::STENCIL_ATTACHMENT => {},
            constants::DEPTH_STENCIL_ATTACHMENT => {
                if pname == constants::FRAMEBUFFER_ATTACHMENT_COMPONENT_TYPE {
                    return Err(InvalidOperation);
                }

                let a = fb.attachment(constants::DEPTH_ATTACHMENT);
                let b = fb.attachment(constants::STENCIL_ATTACHMENT);
                match (a, b) {
                    (Some(Renderbuffer(ref a)), Some(Renderbuffer(ref b))) if a.id() == b.id() => {
                    },
                    (Some(Texture(ref a)), Some(Texture(ref b))) if a.id() == b.id() => {},
                    _ => return Err(InvalidOperation),
                }
            },
            constants::COLOR_ATTACHMENT0..=constants::COLOR_ATTACHMENT15 => {
                let last_slot =
                    constants::COLOR_ATTACHMENT0 + self.base.limits().max_color_attachments - 1;
                if last_slot < attachment {
                    return Err(InvalidEnum);
                }
            },
            _ => return Err(InvalidEnum),
        }

        let attachment = match attachment {
            constants::DEPTH_STENCIL_ATTACHMENT => constants::DEPTH_ATTACHMENT,
            _ => attachment,
        };

        if pname == constants::FRAMEBUFFER_ATTACHMENT_OBJECT_NAME {
            rooted!(in(*cx) let mut rval = NullValue());
            match fb.attachment(attachment) {
                Some(Renderbuffer(rb)) => unsafe {
                    rb.to_jsval(*cx, rval.handle_mut());
                },
                Some(Texture(texture)) => unsafe {
                    texture.to_jsval(*cx, rval.handle_mut());
                },
                _ => {},
            }
            return Ok(rval.get());
        }

        match pname {
            constants::FRAMEBUFFER_ATTACHMENT_OBJECT_TYPE => {},
            _ => match fb.attachment(attachment) {
                Some(webgl_attachment) => match pname {
                    constants::FRAMEBUFFER_ATTACHMENT_RED_SIZE |
                    constants::FRAMEBUFFER_ATTACHMENT_GREEN_SIZE |
                    constants::FRAMEBUFFER_ATTACHMENT_BLUE_SIZE |
                    constants::FRAMEBUFFER_ATTACHMENT_ALPHA_SIZE |
                    constants::FRAMEBUFFER_ATTACHMENT_DEPTH_SIZE |
                    constants::FRAMEBUFFER_ATTACHMENT_STENCIL_SIZE |
                    constants::FRAMEBUFFER_ATTACHMENT_COMPONENT_TYPE |
                    constants::FRAMEBUFFER_ATTACHMENT_COLOR_ENCODING => {},
                    _ => match webgl_attachment {
                        WebGLFramebufferAttachmentRoot::Renderbuffer(_) => return Err(InvalidEnum),
                        WebGLFramebufferAttachmentRoot::Texture(_) => match pname {
                            constants::FRAMEBUFFER_ATTACHMENT_TEXTURE_LEVEL |
                            constants::FRAMEBUFFER_ATTACHMENT_TEXTURE_CUBE_MAP_FACE |
                            constants::FRAMEBUFFER_ATTACHMENT_TEXTURE_LAYER => {},
                            _ => return Err(InvalidEnum),
                        },
                    },
                },
                None => return Err(InvalidOperation),
            },
        }

        let (sender, receiver) = webgl_channel().unwrap();
        self.base
            .send_command(WebGLCommand::GetFramebufferAttachmentParameter(
                target, attachment, pname, sender,
            ));

        let retval = receiver.recv().unwrap();
        Ok(Int32Value(retval))
    }

    fn clearbuffer_array_size(&self, buffer: u32, draw_buffer: i32) -> WebGLResult<usize> {
        match buffer {
            constants::COLOR => {
                if draw_buffer < 0 || draw_buffer as u32 >= self.base.limits().max_draw_buffers {
                    return Err(InvalidValue);
                }
                Ok(4)
            },
            constants::DEPTH | constants::STENCIL | constants::DEPTH_STENCIL => {
                if draw_buffer != 0 {
                    return Err(InvalidValue);
                }
                Ok(1)
            },
            _ => unreachable!(),
        }
    }

    fn clear_buffer<T: Clone>(
        &self,
        buffer: u32,
        draw_buffer: i32,
        valid_buffers: &[u32],
        src_offset: u32,
        array: Vec<T>,
        msg: fn(u32, i32, Vec<T>) -> WebGLCommand,
    ) {
        if !valid_buffers.contains(&buffer) {
            return self.base.webgl_error(InvalidEnum);
        }

        let array_size = handle_potential_webgl_error!(
            self.base,
            self.clearbuffer_array_size(buffer, draw_buffer),
            return
        );
        let src_offset = src_offset as usize;

        if array.len() < src_offset + array_size {
            return self.base.webgl_error(InvalidValue);
        }
        let array = array[src_offset..src_offset + array_size].to_vec();

        self.base.send_command(msg(buffer, draw_buffer, array));
    }
}

impl WebGL2RenderingContextMethods for WebGL2RenderingContext {
    /// https://www.khronos.org/registry/webgl/specs/latest/1.0/#5.14.1
    fn Canvas(&self) -> DomRoot<HTMLCanvasElement> {
        self.base.Canvas()
    }

    /// https://www.khronos.org/registry/webgl/specs/latest/1.0/#5.14.11
    fn Flush(&self) {
        self.base.Flush()
    }

    /// https://www.khronos.org/registry/webgl/specs/latest/1.0/#5.14.11
    fn Finish(&self) {
        self.base.Finish()
    }

    /// https://www.khronos.org/registry/webgl/specs/latest/1.0/#5.14.1
    fn DrawingBufferWidth(&self) -> i32 {
        self.base.DrawingBufferWidth()
    }

    /// https://www.khronos.org/registry/webgl/specs/latest/1.0/#5.14.1
    fn DrawingBufferHeight(&self) -> i32 {
        self.base.DrawingBufferHeight()
    }

    /// https://www.khronos.org/registry/webgl/specs/latest/1.0/#5.14.5
    fn GetBufferParameter(&self, cx: JSContext, target: u32, parameter: u32) -> JSVal {
        self.base.GetBufferParameter(cx, target, parameter)
    }

    #[allow(unsafe_code)]
    /// https://www.khronos.org/registry/webgl/specs/latest/1.0/#5.14.3
    fn GetParameter(&self, cx: JSContext, parameter: u32) -> JSVal {
        match parameter {
            constants::VERSION => unsafe {
                rooted!(in(*cx) let mut rval = UndefinedValue());
                "WebGL 2.0".to_jsval(*cx, rval.handle_mut());
                return rval.get();
            },
            constants::SHADING_LANGUAGE_VERSION => unsafe {
                rooted!(in(*cx) let mut rval = UndefinedValue());
                "WebGL GLSL ES 3.00".to_jsval(*cx, rval.handle_mut());
                return rval.get();
            },
            constants::MAX_CLIENT_WAIT_TIMEOUT_WEBGL => {
                return Int32Value(
                    self.base.limits().max_client_wait_timeout_webgl.as_nanos() as i32
                );
            },
            constants::SAMPLER_BINDING => unsafe {
                let idx = (self.base.textures().active_unit_enum() - constants::TEXTURE0) as usize;
                assert!(idx < self.samplers.len());
                let sampler = self.samplers[idx].get();
                return optional_root_object_to_js_or_null!(*cx, sampler);
            },
            constants::COPY_READ_BUFFER_BINDING => unsafe {
                return optional_root_object_to_js_or_null!(
                    *cx,
                    &self.bound_copy_read_buffer.get()
                );
            },
            constants::COPY_WRITE_BUFFER_BINDING => unsafe {
                return optional_root_object_to_js_or_null!(
                    *cx,
                    &self.bound_copy_write_buffer.get()
                );
            },
            constants::PIXEL_PACK_BUFFER_BINDING => unsafe {
                return optional_root_object_to_js_or_null!(
                    *cx,
                    &self.bound_pixel_pack_buffer.get()
                );
            },
            constants::PIXEL_UNPACK_BUFFER_BINDING => unsafe {
                return optional_root_object_to_js_or_null!(
                    *cx,
                    &self.bound_pixel_unpack_buffer.get()
                );
            },
            constants::TRANSFORM_FEEDBACK_BUFFER_BINDING => unsafe {
                return optional_root_object_to_js_or_null!(
                    *cx,
                    &self.bound_transform_feedback_buffer.get()
                );
            },
            constants::UNIFORM_BUFFER_BINDING => unsafe {
                return optional_root_object_to_js_or_null!(*cx, &self.bound_uniform_buffer.get());
            },
            constants::TRANSFORM_FEEDBACK_BINDING => unsafe {
                return optional_root_object_to_js_or_null!(
                    *cx,
                    self.current_transform_feedback.get()
                );
            },
            // NOTE: DRAW_FRAMEBUFFER_BINDING is the same as FRAMEBUFFER_BINDING, handled on the WebGL1 side
            constants::READ_FRAMEBUFFER_BINDING => unsafe {
                return optional_root_object_to_js_or_null!(
                    *cx,
                    &self.base.get_read_framebuffer_slot().get()
                );
            },
            _ => {},
        }

        let limit = match parameter {
            constants::MAX_UNIFORM_BUFFER_BINDINGS => {
                Some(self.base.limits().max_uniform_buffer_bindings)
            },
            constants::MAX_UNIFORM_BLOCK_SIZE => Some(self.base.limits().max_uniform_block_size),
            constants::MAX_COMBINED_UNIFORM_BLOCKS => {
                Some(self.base.limits().max_combined_uniform_blocks)
            },
            constants::MAX_COMBINED_VERTEX_UNIFORM_COMPONENTS => {
                Some(self.base.limits().max_combined_vertex_uniform_components)
            },
            constants::MAX_COMBINED_FRAGMENT_UNIFORM_COMPONENTS => {
                Some(self.base.limits().max_combined_fragment_uniform_components)
            },
            constants::MAX_VERTEX_UNIFORM_BLOCKS => {
                Some(self.base.limits().max_vertex_uniform_blocks)
            },
            constants::MAX_VERTEX_UNIFORM_COMPONENTS => {
                Some(self.base.limits().max_vertex_uniform_components)
            },
            constants::MAX_FRAGMENT_UNIFORM_BLOCKS => {
                Some(self.base.limits().max_fragment_uniform_blocks)
            },
            constants::MAX_FRAGMENT_UNIFORM_COMPONENTS => {
                Some(self.base.limits().max_fragment_uniform_components)
            },
            constants::UNIFORM_BUFFER_OFFSET_ALIGNMENT => {
                Some(self.base.limits().uniform_buffer_offset_alignment)
            },
            constants::MAX_COLOR_ATTACHMENTS => Some(self.base.limits().max_color_attachments),
            constants::MAX_DRAW_BUFFERS => Some(self.base.limits().max_draw_buffers),
            _ => None,
        };
        if let Some(limit) = limit {
            return UInt32Value(limit);
        }

        self.base.GetParameter(cx, parameter)
    }

    /// https://www.khronos.org/registry/webgl/specs/latest/1.0/#5.14.8
    fn GetTexParameter(&self, cx: JSContext, target: u32, pname: u32) -> JSVal {
        self.base.GetTexParameter(cx, target, pname)
    }

    /// https://www.khronos.org/registry/webgl/specs/latest/1.0/#5.14.3
    fn GetError(&self) -> u32 {
        self.base.GetError()
    }

    /// https://www.khronos.org/registry/webgl/specs/latest/1.0/#5.14.2
    fn GetContextAttributes(&self) -> Option<WebGLContextAttributes> {
        self.base.GetContextAttributes()
    }

    /// https://www.khronos.org/registry/webgl/specs/latest/1.0/#5.14.14
    fn GetSupportedExtensions(&self) -> Option<Vec<DOMString>> {
        self.base.GetSupportedExtensions()
    }

    /// https://www.khronos.org/registry/webgl/specs/latest/1.0/#5.14.14
    fn GetExtension(&self, cx: JSContext, name: DOMString) -> Option<NonNull<JSObject>> {
        self.base.GetExtension(cx, name)
    }

    /// https://www.khronos.org/registry/webgl/specs/latest/2.0/#3.7.4
    fn GetFramebufferAttachmentParameter(
        &self,
        cx: JSContext,
        target: u32,
        attachment: u32,
        pname: u32,
    ) -> JSVal {
        let fb_slot = match target {
            constants::FRAMEBUFFER | constants::DRAW_FRAMEBUFFER => {
                self.base.get_draw_framebuffer_slot()
            },
            constants::READ_FRAMEBUFFER => &self.base.get_read_framebuffer_slot(),
            _ => {
                self.base.webgl_error(InvalidEnum);
                return NullValue();
            },
        };

        if let Some(fb) = fb_slot.get() {
            // A selected framebuffer is bound to the target
            handle_potential_webgl_error!(self.base, fb.validate_transparent(), return NullValue());
            handle_potential_webgl_error!(
                self.base,
                self.get_specific_fb_attachment_param(cx, &fb, target, attachment, pname),
                return NullValue()
            )
        } else {
            // The default framebuffer is bound to the target
            handle_potential_webgl_error!(
                self.base,
                self.get_default_fb_attachment_param(attachment, pname),
                return NullValue()
            )
        }
    }

    /// https://www.khronos.org/registry/webgl/specs/latest/1.0/#5.14.7
    fn GetRenderbufferParameter(&self, cx: JSContext, target: u32, pname: u32) -> JSVal {
        self.base.GetRenderbufferParameter(cx, target, pname)
    }

    /// https://www.khronos.org/registry/webgl/specs/latest/1.0/#5.14.3
    fn ActiveTexture(&self, texture: u32) {
        self.base.ActiveTexture(texture)
    }

    /// https://www.khronos.org/registry/webgl/specs/latest/1.0/#5.14.3
    fn BlendColor(&self, r: f32, g: f32, b: f32, a: f32) {
        self.base.BlendColor(r, g, b, a)
    }

    /// https://www.khronos.org/registry/webgl/specs/latest/1.0/#5.14.3
    fn BlendEquation(&self, mode: u32) {
        self.base.BlendEquation(mode)
    }

    /// https://www.khronos.org/registry/webgl/specs/latest/1.0/#5.14.3
    fn BlendEquationSeparate(&self, mode_rgb: u32, mode_alpha: u32) {
        self.base.BlendEquationSeparate(mode_rgb, mode_alpha)
    }

    /// https://www.khronos.org/registry/webgl/specs/latest/1.0/#5.14.3
    fn BlendFunc(&self, src_factor: u32, dest_factor: u32) {
        self.base.BlendFunc(src_factor, dest_factor)
    }

    /// https://www.khronos.org/registry/webgl/specs/latest/1.0/#5.14.3
    fn BlendFuncSeparate(&self, src_rgb: u32, dest_rgb: u32, src_alpha: u32, dest_alpha: u32) {
        self.base
            .BlendFuncSeparate(src_rgb, dest_rgb, src_alpha, dest_alpha)
    }

    /// https://www.khronos.org/registry/webgl/specs/latest/1.0/#5.14.9
    fn AttachShader(&self, program: &WebGLProgram, shader: &WebGLShader) {
        self.base.AttachShader(program, shader)
    }

    /// https://www.khronos.org/registry/webgl/specs/latest/1.0/#5.14.9
    fn DetachShader(&self, program: &WebGLProgram, shader: &WebGLShader) {
        self.base.DetachShader(program, shader)
    }

    /// https://www.khronos.org/registry/webgl/specs/latest/1.0/#5.14.9
    fn BindAttribLocation(&self, program: &WebGLProgram, index: u32, name: DOMString) {
        self.base.BindAttribLocation(program, index, name)
    }

    /// https://www.khronos.org/registry/webgl/specs/latest/2.0/#3.7.2
    fn BindBuffer(&self, target: u32, buffer: Option<&WebGLBuffer>) {
        let slot = match target {
            constants::COPY_READ_BUFFER => &self.bound_copy_read_buffer,
            constants::COPY_WRITE_BUFFER => &self.bound_copy_write_buffer,
            constants::PIXEL_PACK_BUFFER => &self.bound_pixel_pack_buffer,
            constants::PIXEL_UNPACK_BUFFER => &self.bound_pixel_unpack_buffer,
            constants::TRANSFORM_FEEDBACK_BUFFER => &self.bound_transform_feedback_buffer,
            constants::UNIFORM_BUFFER => &self.bound_uniform_buffer,
            _ => return self.base.BindBuffer(target, buffer),
        };
        self.base.bind_buffer_maybe(&slot, target, buffer);
    }

    /// https://www.khronos.org/registry/webgl/specs/latest/1.0/#5.14.6
    fn BindFramebuffer(&self, target: u32, framebuffer: Option<&WebGLFramebuffer>) {
        handle_potential_webgl_error!(
            self.base,
            self.base.validate_new_framebuffer_binding(framebuffer),
            return
        );

        let (bind_read, bind_draw) = match target {
            constants::FRAMEBUFFER => (true, true),
            constants::READ_FRAMEBUFFER => (true, false),
            constants::DRAW_FRAMEBUFFER => (false, true),
            _ => return self.base.webgl_error(InvalidEnum),
        };
        if bind_read {
            self.base.bind_framebuffer_to(
                target,
                framebuffer,
                &self.base.get_read_framebuffer_slot(),
            );
        }
        if bind_draw {
            self.base.bind_framebuffer_to(
                target,
                framebuffer,
                &self.base.get_draw_framebuffer_slot(),
            );
        }
    }

    /// https://www.khronos.org/registry/webgl/specs/latest/1.0/#5.14.7
    fn BindRenderbuffer(&self, target: u32, renderbuffer: Option<&WebGLRenderbuffer>) {
        self.base.BindRenderbuffer(target, renderbuffer)
    }

    /// https://www.khronos.org/registry/webgl/specs/latest/1.0/#5.14.8
    fn BindTexture(&self, target: u32, texture: Option<&WebGLTexture>) {
        self.base.BindTexture(target, texture)
    }

    /// https://www.khronos.org/registry/webgl/specs/latest/1.0/#5.14.8
    fn GenerateMipmap(&self, target: u32) {
        self.base.GenerateMipmap(target)
    }

    /// https://www.khronos.org/registry/webgl/specs/latest/1.0/#5.14.5
    fn BufferData(&self, target: u32, data: Option<ArrayBufferViewOrArrayBuffer>, usage: u32) {
        let usage = handle_potential_webgl_error!(self.base, self.buffer_usage(usage), return);
        let bound_buffer =
            handle_potential_webgl_error!(self.base, self.bound_buffer(target), return);
        self.base.buffer_data(target, data, usage, bound_buffer)
    }

    /// https://www.khronos.org/registry/webgl/specs/latest/1.0/#5.14.5
    fn BufferData_(&self, target: u32, size: i64, usage: u32) {
        let usage = handle_potential_webgl_error!(self.base, self.buffer_usage(usage), return);
        let bound_buffer =
            handle_potential_webgl_error!(self.base, self.bound_buffer(target), return);
        self.base.buffer_data_(target, size, usage, bound_buffer)
    }

    /// https://www.khronos.org/registry/webgl/specs/latest/2.0/#3.7.3
    #[allow(unsafe_code)]
    fn BufferData__(
        &self,
        target: u32,
        data: CustomAutoRooterGuard<ArrayBufferView>,
        usage: u32,
        elem_offset: u32,
        length: u32,
    ) {
        let usage = handle_potential_webgl_error!(self.base, self.buffer_usage(usage), return);
        let bound_buffer =
            handle_potential_webgl_error!(self.base, self.bound_buffer(target), return);
        let bound_buffer =
            handle_potential_webgl_error!(self.base, bound_buffer.ok_or(InvalidOperation), return);

        let elem_size = typedarray_elem_size(data.get_array_type());
        let elem_count = data.len() / elem_size;
        let elem_offset = elem_offset as usize;
        let byte_offset = elem_offset * elem_size;

        if byte_offset > data.len() {
            return self.base.webgl_error(InvalidValue);
        }

        let copy_count = if length == 0 {
            elem_count - elem_offset
        } else {
            length as usize
        };
        if copy_count == 0 {
            return;
        }
        let copy_bytes = copy_count * elem_size;

        if byte_offset + copy_bytes > data.len() {
            return self.base.webgl_error(InvalidValue);
        }

        let data_end = byte_offset + copy_bytes;
        let data: &[u8] = unsafe { &data.as_slice()[byte_offset..data_end] };
        handle_potential_webgl_error!(self.base, bound_buffer.buffer_data(target, &data, usage));
    }

    /// https://www.khronos.org/registry/webgl/specs/latest/1.0/#5.14.5
    fn BufferSubData(&self, target: u32, offset: i64, data: ArrayBufferViewOrArrayBuffer) {
        let bound_buffer =
            handle_potential_webgl_error!(self.base, self.bound_buffer(target), return);
        self.base
            .buffer_sub_data(target, offset, data, bound_buffer)
    }

    /// https://www.khronos.org/registry/webgl/specs/latest/2.0/#3.7.3
    #[allow(unsafe_code)]
    fn BufferSubData_(
        &self,
        target: u32,
        dst_byte_offset: i64,
        src_data: CustomAutoRooterGuard<ArrayBufferView>,
        src_elem_offset: u32,
        length: u32,
    ) {
        let bound_buffer =
            handle_potential_webgl_error!(self.base, self.bound_buffer(target), return);
        let bound_buffer =
            handle_potential_webgl_error!(self.base, bound_buffer.ok_or(InvalidOperation), return);

        let src_elem_size = typedarray_elem_size(src_data.get_array_type());
        let src_elem_count = src_data.len() / src_elem_size;
        let src_elem_offset = src_elem_offset as usize;
        let src_byte_offset = src_elem_offset * src_elem_size;

        if dst_byte_offset < 0 || src_byte_offset > src_data.len() {
            return self.base.webgl_error(InvalidValue);
        }

        let copy_count = if length == 0 {
            src_elem_count - src_elem_offset
        } else {
            length as usize
        };
        if copy_count == 0 {
            return;
        }
        let copy_bytes = copy_count * src_elem_size;

        let dst_byte_offset = dst_byte_offset as usize;
        if dst_byte_offset + copy_bytes > bound_buffer.capacity() ||
            src_byte_offset + copy_bytes > src_data.len()
        {
            return self.base.webgl_error(InvalidValue);
        }

        let (sender, receiver) = ipc::bytes_channel().unwrap();
        self.base.send_command(WebGLCommand::BufferSubData(
            target,
            dst_byte_offset as isize,
            receiver,
        ));
        let src_end = src_byte_offset + copy_bytes;
        let data: &[u8] = unsafe { &src_data.as_slice()[src_byte_offset..src_end] };
        sender.send(data).unwrap();
    }

    /// https://www.khronos.org/registry/webgl/specs/latest/2.0/#3.7.3
    fn CopyBufferSubData(
        &self,
        read_target: u32,
        write_target: u32,
        read_offset: i64,
        write_offset: i64,
        size: i64,
    ) {
        if read_offset < 0 || write_offset < 0 || size < 0 {
            return self.base.webgl_error(InvalidValue);
        }

        let read_buffer =
            handle_potential_webgl_error!(self.base, self.bound_buffer(read_target), return);
        let read_buffer =
            handle_potential_webgl_error!(self.base, read_buffer.ok_or(InvalidOperation), return);

        let write_buffer =
            handle_potential_webgl_error!(self.base, self.bound_buffer(write_target), return);
        let write_buffer =
            handle_potential_webgl_error!(self.base, write_buffer.ok_or(InvalidOperation), return);

        let read_until = read_offset + size;
        let write_until = write_offset + size;
        if read_until as usize > read_buffer.capacity() ||
            write_until as usize > write_buffer.capacity()
        {
            return self.base.webgl_error(InvalidValue);
        }

        if read_target == write_target {
            let is_separate = read_until <= write_offset || write_until <= read_offset;
            if !is_separate {
                return self.base.webgl_error(InvalidValue);
            }
        }
        let src_is_elemarray = read_buffer
            .target()
            .map_or(false, |t| t == constants::ELEMENT_ARRAY_BUFFER);
        let dst_is_elemarray = write_buffer
            .target()
            .map_or(false, |t| t == constants::ELEMENT_ARRAY_BUFFER);
        if src_is_elemarray != dst_is_elemarray {
            return self.base.webgl_error(InvalidOperation);
        }

        self.base.send_command(WebGLCommand::CopyBufferSubData(
            read_target,
            write_target,
            read_offset,
            write_offset,
            size,
        ));
    }

    /// https://www.khronos.org/registry/webgl/specs/latest/2.0/#3.7.3
    #[allow(unsafe_code)]
    fn GetBufferSubData(
        &self,
        target: u32,
        src_byte_offset: i64,
        mut dst_buffer: CustomAutoRooterGuard<ArrayBufferView>,
        dst_elem_offset: u32,
        length: u32,
    ) {
        let bound_buffer =
            handle_potential_webgl_error!(self.base, self.bound_buffer(target), return);
        let bound_buffer =
            handle_potential_webgl_error!(self.base, bound_buffer.ok_or(InvalidOperation), return);

        let dst_elem_size = typedarray_elem_size(dst_buffer.get_array_type());
        let dst_elem_count = dst_buffer.len() / dst_elem_size;
        let dst_elem_offset = dst_elem_offset as usize;
        let dst_byte_offset = dst_elem_offset * dst_elem_size;

        if src_byte_offset < 0 || dst_byte_offset > dst_buffer.len() {
            return self.base.webgl_error(InvalidValue);
        }

        let copy_count = if length == 0 {
            dst_elem_count - dst_elem_offset
        } else {
            length as usize
        };
        if copy_count == 0 {
            return;
        }
        let copy_bytes = copy_count * dst_elem_size;

        // TODO(mmatyas): Transform Feedback

        let src_byte_offset = src_byte_offset as usize;
        if src_byte_offset + copy_bytes > bound_buffer.capacity() ||
            dst_byte_offset + copy_bytes > dst_buffer.len()
        {
            return self.base.webgl_error(InvalidValue);
        }

        let (sender, receiver) = ipc::bytes_channel().unwrap();
        self.base.send_command(WebGLCommand::GetBufferSubData(
            target,
            src_byte_offset,
            copy_bytes,
            sender,
        ));
        let data = receiver.recv().unwrap();
        let dst_end = dst_byte_offset + copy_bytes;
        unsafe {
            dst_buffer.as_mut_slice()[dst_byte_offset..dst_end].copy_from_slice(&data);
        }
    }

    /// https://www.khronos.org/registry/webgl/specs/latest/1.0/#5.14.8
    fn CompressedTexImage2D(
        &self,
        target: u32,
        level: i32,
        internal_format: u32,
        width: i32,
        height: i32,
        border: i32,
        pixels: CustomAutoRooterGuard<ArrayBufferView>,
    ) {
        self.base.CompressedTexImage2D(
            target,
            level,
            internal_format,
            width,
            height,
            border,
            pixels,
        )
    }

    /// https://www.khronos.org/registry/webgl/specs/latest/1.0/#5.14.8
    fn CompressedTexSubImage2D(
        &self,
        target: u32,
        level: i32,
        xoffset: i32,
        yoffset: i32,
        width: i32,
        height: i32,
        format: u32,
        pixels: CustomAutoRooterGuard<ArrayBufferView>,
    ) {
        self.base.CompressedTexSubImage2D(
            target, level, xoffset, yoffset, width, height, format, pixels,
        )
    }

    /// https://www.khronos.org/registry/webgl/specs/latest/1.0/#5.14.8
    fn CopyTexImage2D(
        &self,
        target: u32,
        level: i32,
        internal_format: u32,
        x: i32,
        y: i32,
        width: i32,
        height: i32,
        border: i32,
    ) {
        self.base
            .CopyTexImage2D(target, level, internal_format, x, y, width, height, border)
    }

    /// https://www.khronos.org/registry/webgl/specs/latest/1.0/#5.14.8
    fn CopyTexSubImage2D(
        &self,
        target: u32,
        level: i32,
        xoffset: i32,
        yoffset: i32,
        x: i32,
        y: i32,
        width: i32,
        height: i32,
    ) {
        self.base
            .CopyTexSubImage2D(target, level, xoffset, yoffset, x, y, width, height)
    }

    /// https://www.khronos.org/registry/webgl/specs/latest/1.0/#5.14.11
    fn Clear(&self, mask: u32) {
        self.base.Clear(mask)
    }

    /// https://www.khronos.org/registry/webgl/specs/latest/1.0/#5.14.3
    fn ClearColor(&self, red: f32, green: f32, blue: f32, alpha: f32) {
        self.base.ClearColor(red, green, blue, alpha)
    }

    /// https://www.khronos.org/registry/webgl/specs/latest/1.0/#5.14.3
    fn ClearDepth(&self, depth: f32) {
        self.base.ClearDepth(depth)
    }

    /// https://www.khronos.org/registry/webgl/specs/latest/1.0/#5.14.3
    fn ClearStencil(&self, stencil: i32) {
        self.base.ClearStencil(stencil)
    }

    /// https://www.khronos.org/registry/webgl/specs/latest/1.0/#5.14.3
    fn ColorMask(&self, r: bool, g: bool, b: bool, a: bool) {
        self.base.ColorMask(r, g, b, a)
    }

    /// https://www.khronos.org/registry/webgl/specs/latest/1.0/#5.14.3
    fn CullFace(&self, mode: u32) {
        self.base.CullFace(mode)
    }

    /// https://www.khronos.org/registry/webgl/specs/latest/1.0/#5.14.3
    fn FrontFace(&self, mode: u32) {
        self.base.FrontFace(mode)
    }
    /// https://www.khronos.org/registry/webgl/specs/latest/1.0/#5.14.3
    fn DepthFunc(&self, func: u32) {
        self.base.DepthFunc(func)
    }

    /// https://www.khronos.org/registry/webgl/specs/latest/1.0/#5.14.3
    fn DepthMask(&self, flag: bool) {
        self.base.DepthMask(flag)
    }

    /// https://www.khronos.org/registry/webgl/specs/latest/1.0/#5.14.3
    fn DepthRange(&self, near: f32, far: f32) {
        self.base.DepthRange(near, far)
    }

    /// https://www.khronos.org/registry/webgl/specs/latest/1.0/#5.14.3
    fn Enable(&self, cap: u32) {
        match cap {
            constants::RASTERIZER_DISCARD => {
                self.enable_rasterizer_discard.set(true);
                self.base.send_command(WebGLCommand::Enable(cap));
            },
            _ => self.base.Enable(cap),
        }
    }

    /// https://www.khronos.org/registry/webgl/specs/latest/1.0/#5.14.3
    fn Disable(&self, cap: u32) {
        match cap {
            constants::RASTERIZER_DISCARD => {
                self.enable_rasterizer_discard.set(false);
                self.base.send_command(WebGLCommand::Disable(cap));
            },
            _ => self.base.Disable(cap),
        }
    }

    /// https://www.khronos.org/registry/webgl/specs/latest/1.0/#5.14.9
    fn CompileShader(&self, shader: &WebGLShader) {
        self.base.CompileShader(shader)
    }

    /// https://www.khronos.org/registry/webgl/specs/latest/1.0/#5.14.5
    fn CreateBuffer(&self) -> Option<DomRoot<WebGLBuffer>> {
        self.base.CreateBuffer()
    }

    /// https://www.khronos.org/registry/webgl/specs/latest/1.0/#5.14.6
    fn CreateFramebuffer(&self) -> Option<DomRoot<WebGLFramebuffer>> {
        self.base.CreateFramebuffer()
    }

    /// https://www.khronos.org/registry/webgl/specs/latest/1.0/#5.14.7
    fn CreateRenderbuffer(&self) -> Option<DomRoot<WebGLRenderbuffer>> {
        self.base.CreateRenderbuffer()
    }

    /// https://www.khronos.org/registry/webgl/specs/latest/1.0/#5.14.8
    fn CreateTexture(&self) -> Option<DomRoot<WebGLTexture>> {
        self.base.CreateTexture()
    }

    /// https://www.khronos.org/registry/webgl/specs/latest/1.0/#5.14.9
    fn CreateProgram(&self) -> Option<DomRoot<WebGLProgram>> {
        self.base.CreateProgram()
    }

    /// https://www.khronos.org/registry/webgl/specs/latest/1.0/#5.14.9
    fn CreateShader(&self, shader_type: u32) -> Option<DomRoot<WebGLShader>> {
        self.base.CreateShader(shader_type)
    }

    /// https://www.khronos.org/registry/webgl/specs/latest/1.0/#5.14.5
    fn DeleteBuffer(&self, buffer: Option<&WebGLBuffer>) {
        let buffer = match buffer {
            Some(buffer) => buffer,
            None => return,
        };
        handle_potential_webgl_error!(self.base, self.base.validate_ownership(buffer), return);
        if buffer.is_marked_for_deletion() {
            return;
        }
        self.base.current_vao().unbind_buffer(buffer);
        self.unbind_from(&self.base.array_buffer_slot(), &buffer);
        self.unbind_from(&self.bound_copy_read_buffer, &buffer);
        self.unbind_from(&self.bound_copy_write_buffer, &buffer);
        self.unbind_from(&self.bound_pixel_pack_buffer, &buffer);
        self.unbind_from(&self.bound_pixel_unpack_buffer, &buffer);
        self.unbind_from(&self.bound_transform_feedback_buffer, &buffer);
        self.unbind_from(&self.bound_uniform_buffer, &buffer);
        buffer.mark_for_deletion(false);
    }

    /// https://www.khronos.org/registry/webgl/specs/latest/1.0/#5.14.6
    fn DeleteFramebuffer(&self, framebuffer: Option<&WebGLFramebuffer>) {
        self.base.DeleteFramebuffer(framebuffer)
    }

    /// https://www.khronos.org/registry/webgl/specs/latest/1.0/#5.14.7
    fn DeleteRenderbuffer(&self, renderbuffer: Option<&WebGLRenderbuffer>) {
        self.base.DeleteRenderbuffer(renderbuffer)
    }

    /// https://www.khronos.org/registry/webgl/specs/latest/1.0/#5.14.8
    fn DeleteTexture(&self, texture: Option<&WebGLTexture>) {
        self.base.DeleteTexture(texture)
    }

    /// https://www.khronos.org/registry/webgl/specs/latest/1.0/#5.14.9
    fn DeleteProgram(&self, program: Option<&WebGLProgram>) {
        self.base.DeleteProgram(program)
    }

    /// https://www.khronos.org/registry/webgl/specs/latest/1.0/#5.14.9
    fn DeleteShader(&self, shader: Option<&WebGLShader>) {
        self.base.DeleteShader(shader)
    }

    /// https://www.khronos.org/registry/webgl/specs/latest/1.0/#5.14.11
    fn DrawArrays(&self, mode: u32, first: i32, count: i32) {
        self.base.DrawArrays(mode, first, count)
    }

    /// https://www.khronos.org/registry/webgl/specs/latest/1.0/#5.14.11
    fn DrawElements(&self, mode: u32, count: i32, type_: u32, offset: i64) {
        self.base.DrawElements(mode, count, type_, offset)
    }

    /// https://www.khronos.org/registry/webgl/specs/latest/1.0/#5.14.10
    fn EnableVertexAttribArray(&self, attrib_id: u32) {
        self.base.EnableVertexAttribArray(attrib_id)
    }

    /// https://www.khronos.org/registry/webgl/specs/latest/1.0/#5.14.10
    fn DisableVertexAttribArray(&self, attrib_id: u32) {
        self.base.DisableVertexAttribArray(attrib_id)
    }

    /// https://www.khronos.org/registry/webgl/specs/latest/1.0/#5.14.10
    fn GetActiveUniform(
        &self,
        program: &WebGLProgram,
        index: u32,
    ) -> Option<DomRoot<WebGLActiveInfo>> {
        self.base.GetActiveUniform(program, index)
    }

    /// https://www.khronos.org/registry/webgl/specs/latest/1.0/#5.14.10
    fn GetActiveAttrib(
        &self,
        program: &WebGLProgram,
        index: u32,
    ) -> Option<DomRoot<WebGLActiveInfo>> {
        self.base.GetActiveAttrib(program, index)
    }

    /// https://www.khronos.org/registry/webgl/specs/latest/1.0/#5.14.10
    fn GetAttribLocation(&self, program: &WebGLProgram, name: DOMString) -> i32 {
        self.base.GetAttribLocation(program, name)
    }

    /// https://www.khronos.org/registry/webgl/specs/latest/1.0/#5.14.9
    fn GetProgramInfoLog(&self, program: &WebGLProgram) -> Option<DOMString> {
        self.base.GetProgramInfoLog(program)
    }

    /// https://www.khronos.org/registry/webgl/specs/latest/1.0/#5.14.9
    fn GetProgramParameter(&self, cx: JSContext, program: &WebGLProgram, param_id: u32) -> JSVal {
        handle_potential_webgl_error!(
            self.base,
            self.base.validate_ownership(program),
            return NullValue()
        );
        if program.is_deleted() {
            self.base.webgl_error(InvalidOperation);
            return NullValue();
        }
        match param_id {
            constants::TRANSFORM_FEEDBACK_VARYINGS => {
                Int32Value(program.transform_feedback_varyings_length())
            },
            constants::TRANSFORM_FEEDBACK_BUFFER_MODE => {
                Int32Value(program.transform_feedback_buffer_mode())
            },
            _ => self.base.GetProgramParameter(cx, program, param_id),
        }
    }

    /// https://www.khronos.org/registry/webgl/specs/latest/1.0/#5.14.9
    fn GetShaderInfoLog(&self, shader: &WebGLShader) -> Option<DOMString> {
        self.base.GetShaderInfoLog(shader)
    }

    /// https://www.khronos.org/registry/webgl/specs/latest/1.0/#5.14.9
    fn GetShaderParameter(&self, cx: JSContext, shader: &WebGLShader, param_id: u32) -> JSVal {
        self.base.GetShaderParameter(cx, shader, param_id)
    }

    /// https://www.khronos.org/registry/webgl/specs/latest/1.0/#5.14.9
    fn GetShaderPrecisionFormat(
        &self,
        shader_type: u32,
        precision_type: u32,
    ) -> Option<DomRoot<WebGLShaderPrecisionFormat>> {
        self.base
            .GetShaderPrecisionFormat(shader_type, precision_type)
    }

    /// https://www.khronos.org/registry/webgl/specs/latest/1.0/#5.14.10
    fn GetUniformLocation(
        &self,
        program: &WebGLProgram,
        name: DOMString,
    ) -> Option<DomRoot<WebGLUniformLocation>> {
        self.base.GetUniformLocation(program, name)
    }

    /// https://www.khronos.org/registry/webgl/specs/latest/1.0/#5.14.9
    fn GetVertexAttrib(&self, cx: JSContext, index: u32, pname: u32) -> JSVal {
        self.base.GetVertexAttrib(cx, index, pname)
    }

    /// https://www.khronos.org/registry/webgl/specs/latest/1.0/#5.14.10
    fn GetVertexAttribOffset(&self, index: u32, pname: u32) -> i64 {
        self.base.GetVertexAttribOffset(index, pname)
    }

    /// https://www.khronos.org/registry/webgl/specs/latest/1.0/#5.14.3
    fn Hint(&self, target: u32, mode: u32) {
        self.base.Hint(target, mode)
    }

    /// https://www.khronos.org/registry/webgl/specs/latest/1.0/#5.14.5
    fn IsBuffer(&self, buffer: Option<&WebGLBuffer>) -> bool {
        self.base.IsBuffer(buffer)
    }

    // TODO: We could write this without IPC, recording the calls to `enable` and `disable`.
    /// https://www.khronos.org/registry/webgl/specs/latest/2.0/#3.7.2
    fn IsEnabled(&self, cap: u32) -> bool {
        match cap {
            constants::RASTERIZER_DISCARD => self.enable_rasterizer_discard.get(),
            _ => self.base.IsEnabled(cap),
        }
    }

    /// https://www.khronos.org/registry/webgl/specs/latest/1.0/#5.14.6
    fn IsFramebuffer(&self, frame_buffer: Option<&WebGLFramebuffer>) -> bool {
        self.base.IsFramebuffer(frame_buffer)
    }

    /// https://www.khronos.org/registry/webgl/specs/latest/1.0/#5.14.9
    fn IsProgram(&self, program: Option<&WebGLProgram>) -> bool {
        self.base.IsProgram(program)
    }

    /// https://www.khronos.org/registry/webgl/specs/latest/1.0/#5.14.7
    fn IsRenderbuffer(&self, render_buffer: Option<&WebGLRenderbuffer>) -> bool {
        self.base.IsRenderbuffer(render_buffer)
    }

    /// https://www.khronos.org/registry/webgl/specs/latest/1.0/#5.14.9
    fn IsShader(&self, shader: Option<&WebGLShader>) -> bool {
        self.base.IsShader(shader)
    }

    /// https://www.khronos.org/registry/webgl/specs/latest/1.0/#5.14.8
    fn IsTexture(&self, texture: Option<&WebGLTexture>) -> bool {
        self.base.IsTexture(texture)
    }

    /// https://www.khronos.org/registry/webgl/specs/latest/1.0/#5.14.3
    fn LineWidth(&self, width: f32) {
        self.base.LineWidth(width)
    }

    /// https://www.khronos.org/registry/webgl/specs/latest/2.0/#3.7.2
    fn PixelStorei(&self, param_name: u32, param_value: i32) {
        if param_value < 0 {
            return self.base.webgl_error(InvalidValue);
        }

        match param_name {
            constants::PACK_ROW_LENGTH => self.texture_pack_row_length.set(param_value as _),
            constants::PACK_SKIP_PIXELS => self.texture_pack_skip_pixels.set(param_value as _),
            constants::PACK_SKIP_ROWS => self.texture_pack_skip_rows.set(param_value as _),
            _ => self.base.PixelStorei(param_name, param_value),
        }
    }

    /// https://www.khronos.org/registry/webgl/specs/latest/1.0/#5.14.3
    fn PolygonOffset(&self, factor: f32, units: f32) {
        self.base.PolygonOffset(factor, units)
    }

    /// https://www.khronos.org/registry/webgl/specs/latest/1.0/#5.14.12
    fn ReadPixels(
        &self,
        x: i32,
        y: i32,
        width: i32,
        height: i32,
        format: u32,
        pixel_type: u32,
        mut pixels: CustomAutoRooterGuard<Option<ArrayBufferView>>,
    ) {
        let pixels =
            handle_potential_webgl_error!(self.base, pixels.as_mut().ok_or(InvalidValue), return);

        self.read_pixels_into(x, y, width, height, format, pixel_type, pixels, 0)
    }

    /// https://www.khronos.org/registry/webgl/specs/latest/2.0/#3.7.10
    fn ReadPixels_(
        &self,
        x: i32,
        y: i32,
        width: i32,
        height: i32,
        format: u32,
        pixel_type: u32,
        dst_byte_offset: i64,
    ) {
        handle_potential_webgl_error!(self.base, self.base.validate_framebuffer(), return);

        let dst = match self.bound_pixel_pack_buffer.get() {
            Some(buffer) => buffer,
            None => return self.base.webgl_error(InvalidOperation),
        };

        if dst_byte_offset < 0 {
            return self.base.webgl_error(InvalidValue);
        }
        let dst_byte_offset = dst_byte_offset as usize;
        if dst_byte_offset > dst.capacity() {
            return self.base.webgl_error(InvalidOperation);
        }

        let ReadPixelsAllowedFormats {
            array_types: _,
            channels: bytes_per_pixel,
        } = match self.calc_read_pixel_formats(pixel_type, format) {
            Ok(result) => result,
            Err(error) => return self.base.webgl_error(error),
        };
        if format != constants::RGBA || pixel_type != constants::UNSIGNED_BYTE {
            return self.base.webgl_error(InvalidOperation);
        }

        let ReadPixelsSizes {
            row_stride: _,
            skipped_bytes,
            size,
        } = match self.calc_read_pixel_sizes(width, height, bytes_per_pixel) {
            Ok(result) => result,
            Err(error) => return self.base.webgl_error(error),
        };
        let dst_end = dst_byte_offset + skipped_bytes + size;
        if dst.capacity() < dst_end {
            return self.base.webgl_error(InvalidOperation);
        }

        {
            let (fb_width, fb_height) = handle_potential_webgl_error!(
                self.base,
                self.base
                    .get_current_framebuffer_size()
                    .ok_or(InvalidOperation),
                return
            );
            let src_origin = Point2D::new(x, y);
            let src_size = Size2D::new(width as u32, height as u32);
            let fb_size = Size2D::new(fb_width as u32, fb_height as u32);
            if pixels::clip(src_origin, src_size.to_u64(), fb_size.to_u64()).is_none() {
                return;
            }
        }
        let src_rect = Rect::new(Point2D::new(x, y), Size2D::new(width, height));

        self.base.send_command(WebGLCommand::PixelStorei(
            constants::PACK_ALIGNMENT,
            self.base.get_texture_packing_alignment() as _,
        ));
        self.base.send_command(WebGLCommand::PixelStorei(
            constants::PACK_ROW_LENGTH,
            self.texture_pack_row_length.get() as _,
        ));
        self.base.send_command(WebGLCommand::PixelStorei(
            constants::PACK_SKIP_ROWS,
            self.texture_pack_skip_rows.get() as _,
        ));
        self.base.send_command(WebGLCommand::PixelStorei(
            constants::PACK_SKIP_PIXELS,
            self.texture_pack_skip_pixels.get() as _,
        ));
        self.base.send_command(WebGLCommand::ReadPixelsPP(
            src_rect,
            format,
            pixel_type,
            dst_byte_offset,
        ));
    }

    /// https://www.khronos.org/registry/webgl/specs/latest/2.0/#3.7.10
    #[allow(unsafe_code)]
    fn ReadPixels__(
        &self,
        x: i32,
        y: i32,
        width: i32,
        height: i32,
        format: u32,
        pixel_type: u32,
        mut dst: CustomAutoRooterGuard<ArrayBufferView>,
        dst_elem_offset: u32,
    ) {
        self.read_pixels_into(
            x,
            y,
            width,
            height,
            format,
            pixel_type,
            &mut dst,
            dst_elem_offset,
        )
    }

    /// https://www.khronos.org/registry/webgl/specs/latest/1.0/#5.14.3
    fn SampleCoverage(&self, value: f32, invert: bool) {
        self.base.SampleCoverage(value, invert)
    }

    /// https://www.khronos.org/registry/webgl/specs/latest/1.0/#5.14.4
    fn Scissor(&self, x: i32, y: i32, width: i32, height: i32) {
        self.base.Scissor(x, y, width, height)
    }

    /// https://www.khronos.org/registry/webgl/specs/latest/1.0/#5.14.3
    fn StencilFunc(&self, func: u32, ref_: i32, mask: u32) {
        self.base.StencilFunc(func, ref_, mask)
    }

    /// https://www.khronos.org/registry/webgl/specs/latest/1.0/#5.14.3
    fn StencilFuncSeparate(&self, face: u32, func: u32, ref_: i32, mask: u32) {
        self.base.StencilFuncSeparate(face, func, ref_, mask)
    }

    /// https://www.khronos.org/registry/webgl/specs/latest/1.0/#5.14.3
    fn StencilMask(&self, mask: u32) {
        self.base.StencilMask(mask)
    }

    /// https://www.khronos.org/registry/webgl/specs/latest/1.0/#5.14.3
    fn StencilMaskSeparate(&self, face: u32, mask: u32) {
        self.base.StencilMaskSeparate(face, mask)
    }

    /// https://www.khronos.org/registry/webgl/specs/latest/1.0/#5.14.3
    fn StencilOp(&self, fail: u32, zfail: u32, zpass: u32) {
        self.base.StencilOp(fail, zfail, zpass)
    }

    /// https://www.khronos.org/registry/webgl/specs/latest/1.0/#5.14.3
    fn StencilOpSeparate(&self, face: u32, fail: u32, zfail: u32, zpass: u32) {
        self.base.StencilOpSeparate(face, fail, zfail, zpass)
    }

    /// https://www.khronos.org/registry/webgl/specs/latest/1.0/#5.14.9
    fn LinkProgram(&self, program: &WebGLProgram) {
        self.base.LinkProgram(program)
    }

    /// https://www.khronos.org/registry/webgl/specs/latest/1.0/#5.14.9
    fn ShaderSource(&self, shader: &WebGLShader, source: DOMString) {
        self.base.ShaderSource(shader, source)
    }

    /// https://www.khronos.org/registry/webgl/specs/latest/1.0/#5.14.9
    fn GetShaderSource(&self, shader: &WebGLShader) -> Option<DOMString> {
        self.base.GetShaderSource(shader)
    }

    /// https://www.khronos.org/registry/webgl/specs/latest/1.0/#5.14.10
    fn Uniform1f(&self, location: Option<&WebGLUniformLocation>, val: f32) {
        self.base.Uniform1f(location, val)
    }

    /// https://www.khronos.org/registry/webgl/specs/latest/1.0/#5.14.10
    fn Uniform1i(&self, location: Option<&WebGLUniformLocation>, val: i32) {
        self.base.Uniform1i(location, val)
    }

    /// https://www.khronos.org/registry/webgl/specs/latest/1.0/#5.14.10
    fn Uniform1iv(
        &self,
        location: Option<&WebGLUniformLocation>,
        v: Int32ArrayOrLongSequence,
        src_offset: u32,
        src_length: u32,
    ) {
        self.base.Uniform1iv(location, v, src_offset, src_length)
    }

    // https://www.khronos.org/registry/webgl/specs/latest/2.0/#3.7.8
    fn Uniform1ui(&self, location: Option<&WebGLUniformLocation>, val: u32) {
        self.base.with_location(location, |location| {
            match location.type_() {
                constants::BOOL | constants::UNSIGNED_INT => (),
                _ => return Err(InvalidOperation),
            }
            self.base
                .send_command(WebGLCommand::Uniform1ui(location.id(), val));
            Ok(())
        });
    }

    // https://www.khronos.org/registry/webgl/specs/latest/2.0/#3.7.8
    fn Uniform1uiv(
        &self,
        location: Option<&WebGLUniformLocation>,
        val: Uint32ArrayOrUnsignedLongSequence,
        src_offset: u32,
        src_length: u32,
    ) {
        self.base.with_location(location, |location| {
            match location.type_() {
                constants::BOOL |
                constants::UNSIGNED_INT |
                constants::SAMPLER_2D |
                constants::SAMPLER_CUBE => {},
                _ => return Err(InvalidOperation),
            }

            let val = self.uniform_vec_section_uint(val, src_offset, src_length, 1, location)?;

            match location.type_() {
                constants::SAMPLER_2D | constants::SAMPLER_CUBE => {
                    for &v in val
                        .iter()
                        .take(cmp::min(location.size().unwrap_or(1) as usize, val.len()))
                    {
                        if v >= self.base.limits().max_combined_texture_image_units {
                            return Err(InvalidValue);
                        }
                    }
                },
                _ => {},
            }
            self.base
                .send_command(WebGLCommand::Uniform1uiv(location.id(), val));
            Ok(())
        });
    }

    /// https://www.khronos.org/registry/webgl/specs/latest/1.0/#5.14.10
    fn Uniform1fv(
        &self,
        location: Option<&WebGLUniformLocation>,
        v: Float32ArrayOrUnrestrictedFloatSequence,
        src_offset: u32,
        src_length: u32,
    ) {
        self.base.Uniform1fv(location, v, src_offset, src_length);
    }

    /// https://www.khronos.org/registry/webgl/specs/latest/1.0/#5.14.10
    fn Uniform2f(&self, location: Option<&WebGLUniformLocation>, x: f32, y: f32) {
        self.base.Uniform2f(location, x, y)
    }

    /// https://www.khronos.org/registry/webgl/specs/latest/1.0/#5.14.10
    fn Uniform2fv(
        &self,
        location: Option<&WebGLUniformLocation>,
        v: Float32ArrayOrUnrestrictedFloatSequence,
        src_offset: u32,
        src_length: u32,
    ) {
        self.base.Uniform2fv(location, v, src_offset, src_length);
    }

    /// https://www.khronos.org/registry/webgl/specs/latest/1.0/#5.14.10
    fn Uniform2i(&self, location: Option<&WebGLUniformLocation>, x: i32, y: i32) {
        self.base.Uniform2i(location, x, y)
    }

    /// https://www.khronos.org/registry/webgl/specs/latest/1.0/#5.14.10
    fn Uniform2iv(
        &self,
        location: Option<&WebGLUniformLocation>,
        v: Int32ArrayOrLongSequence,
        src_offset: u32,
        src_length: u32,
    ) {
        self.base.Uniform2iv(location, v, src_offset, src_length)
    }

    // https://www.khronos.org/registry/webgl/specs/latest/2.0/#3.7.8
    fn Uniform2ui(&self, location: Option<&WebGLUniformLocation>, x: u32, y: u32) {
        self.base.with_location(location, |location| {
            match location.type_() {
                constants::BOOL_VEC2 | constants::UNSIGNED_INT_VEC2 => {},
                _ => return Err(InvalidOperation),
            }
            self.base
                .send_command(WebGLCommand::Uniform2ui(location.id(), x, y));
            Ok(())
        });
    }

    // https://www.khronos.org/registry/webgl/specs/latest/2.0/#3.7.8
    fn Uniform2uiv(
        &self,
        location: Option<&WebGLUniformLocation>,
        val: Uint32ArrayOrUnsignedLongSequence,
        src_offset: u32,
        src_length: u32,
    ) {
        self.base.with_location(location, |location| {
            match location.type_() {
                constants::BOOL_VEC2 | constants::UNSIGNED_INT_VEC2 => {},
                _ => return Err(InvalidOperation),
            }
            let val = self.uniform_vec_section_uint(val, src_offset, src_length, 2, location)?;
            self.base
                .send_command(WebGLCommand::Uniform2uiv(location.id(), val));
            Ok(())
        });
    }

    /// https://www.khronos.org/registry/webgl/specs/latest/1.0/#5.14.10
    fn Uniform3f(&self, location: Option<&WebGLUniformLocation>, x: f32, y: f32, z: f32) {
        self.base.Uniform3f(location, x, y, z)
    }

    /// https://www.khronos.org/registry/webgl/specs/latest/1.0/#5.14.10
    fn Uniform3fv(
        &self,
        location: Option<&WebGLUniformLocation>,
        v: Float32ArrayOrUnrestrictedFloatSequence,
        src_offset: u32,
        src_length: u32,
    ) {
        self.base.Uniform3fv(location, v, src_offset, src_length);
    }

    /// https://www.khronos.org/registry/webgl/specs/latest/1.0/#5.14.10
    fn Uniform3i(&self, location: Option<&WebGLUniformLocation>, x: i32, y: i32, z: i32) {
        self.base.Uniform3i(location, x, y, z)
    }

    /// https://www.khronos.org/registry/webgl/specs/latest/1.0/#5.14.10
    fn Uniform3iv(
        &self,
        location: Option<&WebGLUniformLocation>,
        v: Int32ArrayOrLongSequence,
        src_offset: u32,
        src_length: u32,
    ) {
        self.base.Uniform3iv(location, v, src_offset, src_length)
    }

    // https://www.khronos.org/registry/webgl/specs/latest/2.0/#3.7.8
    fn Uniform3ui(&self, location: Option<&WebGLUniformLocation>, x: u32, y: u32, z: u32) {
        self.base.with_location(location, |location| {
            match location.type_() {
                constants::BOOL_VEC3 | constants::UNSIGNED_INT_VEC3 => {},
                _ => return Err(InvalidOperation),
            }
            self.base
                .send_command(WebGLCommand::Uniform3ui(location.id(), x, y, z));
            Ok(())
        });
    }

    // https://www.khronos.org/registry/webgl/specs/latest/2.0/#3.7.8
    fn Uniform3uiv(
        &self,
        location: Option<&WebGLUniformLocation>,
        val: Uint32ArrayOrUnsignedLongSequence,
        src_offset: u32,
        src_length: u32,
    ) {
        self.base.with_location(location, |location| {
            match location.type_() {
                constants::BOOL_VEC3 | constants::UNSIGNED_INT_VEC3 => {},
                _ => return Err(InvalidOperation),
            }
            let val = self.uniform_vec_section_uint(val, src_offset, src_length, 3, location)?;
            self.base
                .send_command(WebGLCommand::Uniform3uiv(location.id(), val));
            Ok(())
        });
    }

    /// https://www.khronos.org/registry/webgl/specs/latest/1.0/#5.14.10
    fn Uniform4i(&self, location: Option<&WebGLUniformLocation>, x: i32, y: i32, z: i32, w: i32) {
        self.base.Uniform4i(location, x, y, z, w)
    }

    /// https://www.khronos.org/registry/webgl/specs/latest/1.0/#5.14.10
    fn Uniform4iv(
        &self,
        location: Option<&WebGLUniformLocation>,
        v: Int32ArrayOrLongSequence,
        src_offset: u32,
        src_length: u32,
    ) {
        self.base.Uniform4iv(location, v, src_offset, src_length)
    }

    // https://www.khronos.org/registry/webgl/specs/latest/2.0/#3.7.8
    fn Uniform4ui(&self, location: Option<&WebGLUniformLocation>, x: u32, y: u32, z: u32, w: u32) {
        self.base.with_location(location, |location| {
            match location.type_() {
                constants::BOOL_VEC4 | constants::UNSIGNED_INT_VEC4 => {},
                _ => return Err(InvalidOperation),
            }
            self.base
                .send_command(WebGLCommand::Uniform4ui(location.id(), x, y, z, w));
            Ok(())
        });
    }

    // https://www.khronos.org/registry/webgl/specs/latest/2.0/#3.7.8
    fn Uniform4uiv(
        &self,
        location: Option<&WebGLUniformLocation>,
        val: Uint32ArrayOrUnsignedLongSequence,
        src_offset: u32,
        src_length: u32,
    ) {
        self.base.with_location(location, |location| {
            match location.type_() {
                constants::BOOL_VEC4 | constants::UNSIGNED_INT_VEC4 => {},
                _ => return Err(InvalidOperation),
            }
            let val = self.uniform_vec_section_uint(val, src_offset, src_length, 4, location)?;
            self.base
                .send_command(WebGLCommand::Uniform4uiv(location.id(), val));
            Ok(())
        });
    }

    /// https://www.khronos.org/registry/webgl/specs/latest/1.0/#5.14.10
    fn Uniform4f(&self, location: Option<&WebGLUniformLocation>, x: f32, y: f32, z: f32, w: f32) {
        self.base.Uniform4f(location, x, y, z, w)
    }

    /// https://www.khronos.org/registry/webgl/specs/latest/1.0/#5.14.10
    fn Uniform4fv(
        &self,
        location: Option<&WebGLUniformLocation>,
        v: Float32ArrayOrUnrestrictedFloatSequence,
        src_offset: u32,
        src_length: u32,
    ) {
        self.base.Uniform4fv(location, v, src_offset, src_length);
    }

    /// https://www.khronos.org/registry/webgl/specs/latest/1.0/#5.14.10
    fn UniformMatrix2fv(
        &self,
        location: Option<&WebGLUniformLocation>,
        transpose: bool,
        v: Float32ArrayOrUnrestrictedFloatSequence,
        src_offset: u32,
        src_length: u32,
    ) {
        self.base
            .UniformMatrix2fv(location, transpose, v, src_offset, src_length)
    }

    /// https://www.khronos.org/registry/webgl/specs/latest/1.0/#5.14.10
    fn UniformMatrix3fv(
        &self,
        location: Option<&WebGLUniformLocation>,
        transpose: bool,
        v: Float32ArrayOrUnrestrictedFloatSequence,
        src_offset: u32,
        src_length: u32,
    ) {
        self.base
            .UniformMatrix3fv(location, transpose, v, src_offset, src_length)
    }

    /// https://www.khronos.org/registry/webgl/specs/latest/1.0/#5.14.10
    fn UniformMatrix4fv(
        &self,
        location: Option<&WebGLUniformLocation>,
        transpose: bool,
        v: Float32ArrayOrUnrestrictedFloatSequence,
        src_offset: u32,
        src_length: u32,
    ) {
        self.base
            .UniformMatrix4fv(location, transpose, v, src_offset, src_length)
    }

    /// https://www.khronos.org/registry/webgl/specs/latest/2.0/#3.7.8
    fn UniformMatrix3x2fv(
        &self,
        location: Option<&WebGLUniformLocation>,
        transpose: bool,
        val: Float32ArrayOrUnrestrictedFloatSequence,
        src_offset: u32,
        src_length: u32,
    ) {
        self.base.with_location(location, |location| {
            match location.type_() {
                constants::FLOAT_MAT3x2 => {},
                _ => return Err(InvalidOperation),
            }
            let val = self.base.uniform_matrix_section(
                val,
                src_offset,
                src_length,
                transpose,
                3 * 2,
                location,
            )?;
            self.base
                .send_command(WebGLCommand::UniformMatrix3x2fv(location.id(), val));
            Ok(())
        });
    }

    /// https://www.khronos.org/registry/webgl/specs/latest/2.0/#3.7.8
    fn UniformMatrix4x2fv(
        &self,
        location: Option<&WebGLUniformLocation>,
        transpose: bool,
        val: Float32ArrayOrUnrestrictedFloatSequence,
        src_offset: u32,
        src_length: u32,
    ) {
        self.base.with_location(location, |location| {
            match location.type_() {
                constants::FLOAT_MAT4x2 => {},
                _ => return Err(InvalidOperation),
            }
            let val = self.base.uniform_matrix_section(
                val,
                src_offset,
                src_length,
                transpose,
                4 * 2,
                location,
            )?;
            self.base
                .send_command(WebGLCommand::UniformMatrix4x2fv(location.id(), val));
            Ok(())
        });
    }

    /// https://www.khronos.org/registry/webgl/specs/latest/2.0/#3.7.8
    fn UniformMatrix2x3fv(
        &self,
        location: Option<&WebGLUniformLocation>,
        transpose: bool,
        val: Float32ArrayOrUnrestrictedFloatSequence,
        src_offset: u32,
        src_length: u32,
    ) {
        self.base.with_location(location, |location| {
            match location.type_() {
                constants::FLOAT_MAT2x3 => {},
                _ => return Err(InvalidOperation),
            }
            let val = self.base.uniform_matrix_section(
                val,
                src_offset,
                src_length,
                transpose,
                2 * 3,
                location,
            )?;
            self.base
                .send_command(WebGLCommand::UniformMatrix2x3fv(location.id(), val));
            Ok(())
        });
    }

    /// https://www.khronos.org/registry/webgl/specs/latest/2.0/#3.7.8
    fn UniformMatrix4x3fv(
        &self,
        location: Option<&WebGLUniformLocation>,
        transpose: bool,
        val: Float32ArrayOrUnrestrictedFloatSequence,
        src_offset: u32,
        src_length: u32,
    ) {
        self.base.with_location(location, |location| {
            match location.type_() {
                constants::FLOAT_MAT4x3 => {},
                _ => return Err(InvalidOperation),
            }
            let val = self.base.uniform_matrix_section(
                val,
                src_offset,
                src_length,
                transpose,
                4 * 3,
                location,
            )?;
            self.base
                .send_command(WebGLCommand::UniformMatrix4x3fv(location.id(), val));
            Ok(())
        });
    }

    /// https://www.khronos.org/registry/webgl/specs/latest/2.0/#3.7.8
    fn UniformMatrix2x4fv(
        &self,
        location: Option<&WebGLUniformLocation>,
        transpose: bool,
        val: Float32ArrayOrUnrestrictedFloatSequence,
        src_offset: u32,
        src_length: u32,
    ) {
        self.base.with_location(location, |location| {
            match location.type_() {
                constants::FLOAT_MAT2x4 => {},
                _ => return Err(InvalidOperation),
            }
            let val = self.base.uniform_matrix_section(
                val,
                src_offset,
                src_length,
                transpose,
                2 * 4,
                location,
            )?;
            self.base
                .send_command(WebGLCommand::UniformMatrix2x4fv(location.id(), val));
            Ok(())
        });
    }

    /// https://www.khronos.org/registry/webgl/specs/latest/2.0/#3.7.8
    fn UniformMatrix3x4fv(
        &self,
        location: Option<&WebGLUniformLocation>,
        transpose: bool,
        val: Float32ArrayOrUnrestrictedFloatSequence,
        src_offset: u32,
        src_length: u32,
    ) {
        self.base.with_location(location, |location| {
            match location.type_() {
                constants::FLOAT_MAT3x4 => {},
                _ => return Err(InvalidOperation),
            }
            let val = self.base.uniform_matrix_section(
                val,
                src_offset,
                src_length,
                transpose,
                3 * 4,
                location,
            )?;
            self.base
                .send_command(WebGLCommand::UniformMatrix3x4fv(location.id(), val));
            Ok(())
        });
    }

    /// https://www.khronos.org/registry/webgl/specs/latest/2.0/#3.7.8
    #[allow(unsafe_code)]
    fn GetUniform(
        &self,
        cx: JSContext,
        program: &WebGLProgram,
        location: &WebGLUniformLocation,
    ) -> JSVal {
        handle_potential_webgl_error!(
            self.base,
            self.base.uniform_check_program(program, location),
            return NullValue()
        );

        let triple = (&*self.base, program.id(), location.id());

        match location.type_() {
            constants::UNSIGNED_INT => {
                UInt32Value(uniform_get(triple, WebGLCommand::GetUniformUint))
            },
            constants::UNSIGNED_INT_VEC2 => unsafe {
                uniform_typed::<Uint32>(*cx, &uniform_get(triple, WebGLCommand::GetUniformUint2))
            },
            constants::UNSIGNED_INT_VEC3 => unsafe {
                uniform_typed::<Uint32>(*cx, &uniform_get(triple, WebGLCommand::GetUniformUint3))
            },
            constants::UNSIGNED_INT_VEC4 => unsafe {
                uniform_typed::<Uint32>(*cx, &uniform_get(triple, WebGLCommand::GetUniformUint4))
            },
            constants::FLOAT_MAT2x3 => unsafe {
                uniform_typed::<Float32>(
                    *cx,
                    &uniform_get(triple, WebGLCommand::GetUniformFloat2x3),
                )
            },
            constants::FLOAT_MAT2x4 => unsafe {
                uniform_typed::<Float32>(
                    *cx,
                    &uniform_get(triple, WebGLCommand::GetUniformFloat2x4),
                )
            },
            constants::FLOAT_MAT3x2 => unsafe {
                uniform_typed::<Float32>(
                    *cx,
                    &uniform_get(triple, WebGLCommand::GetUniformFloat3x2),
                )
            },
            constants::FLOAT_MAT3x4 => unsafe {
                uniform_typed::<Float32>(
                    *cx,
                    &uniform_get(triple, WebGLCommand::GetUniformFloat3x4),
                )
            },
            constants::FLOAT_MAT4x2 => unsafe {
                uniform_typed::<Float32>(
                    *cx,
                    &uniform_get(triple, WebGLCommand::GetUniformFloat4x2),
                )
            },
            constants::FLOAT_MAT4x3 => unsafe {
                uniform_typed::<Float32>(
                    *cx,
                    &uniform_get(triple, WebGLCommand::GetUniformFloat4x3),
                )
            },
            _ => self.base.GetUniform(cx, program, location),
        }
    }

    /// https://www.khronos.org/registry/webgl/specs/latest/1.0/#5.14.9
    fn UseProgram(&self, program: Option<&WebGLProgram>) {
        self.base.UseProgram(program)
    }

    /// https://www.khronos.org/registry/webgl/specs/latest/1.0/#5.14.9
    fn ValidateProgram(&self, program: &WebGLProgram) {
        self.base.ValidateProgram(program)
    }

    /// https://www.khronos.org/registry/webgl/specs/latest/1.0/#5.14.10
    fn VertexAttrib1f(&self, indx: u32, x: f32) {
        self.base.VertexAttrib1f(indx, x)
    }

    /// https://www.khronos.org/registry/webgl/specs/latest/1.0/#5.14.10
    fn VertexAttrib1fv(&self, indx: u32, v: Float32ArrayOrUnrestrictedFloatSequence) {
        self.base.VertexAttrib1fv(indx, v)
    }

    /// https://www.khronos.org/registry/webgl/specs/latest/1.0/#5.14.10
    fn VertexAttrib2f(&self, indx: u32, x: f32, y: f32) {
        self.base.VertexAttrib2f(indx, x, y)
    }

    /// https://www.khronos.org/registry/webgl/specs/latest/1.0/#5.14.10
    fn VertexAttrib2fv(&self, indx: u32, v: Float32ArrayOrUnrestrictedFloatSequence) {
        self.base.VertexAttrib2fv(indx, v)
    }

    /// https://www.khronos.org/registry/webgl/specs/latest/1.0/#5.14.10
    fn VertexAttrib3f(&self, indx: u32, x: f32, y: f32, z: f32) {
        self.base.VertexAttrib3f(indx, x, y, z)
    }

    /// https://www.khronos.org/registry/webgl/specs/latest/1.0/#5.14.10
    fn VertexAttrib3fv(&self, indx: u32, v: Float32ArrayOrUnrestrictedFloatSequence) {
        self.base.VertexAttrib3fv(indx, v)
    }

    /// https://www.khronos.org/registry/webgl/specs/latest/1.0/#5.14.10
    fn VertexAttrib4f(&self, indx: u32, x: f32, y: f32, z: f32, w: f32) {
        self.base.VertexAttrib4f(indx, x, y, z, w)
    }

    /// https://www.khronos.org/registry/webgl/specs/latest/1.0/#5.14.10
    fn VertexAttrib4fv(&self, indx: u32, v: Float32ArrayOrUnrestrictedFloatSequence) {
        self.base.VertexAttrib4fv(indx, v)
    }

    /// https://www.khronos.org/registry/webgl/specs/latest/1.0/#5.14.10
    fn VertexAttribPointer(
        &self,
        attrib_id: u32,
        size: i32,
        data_type: u32,
        normalized: bool,
        stride: i32,
        offset: i64,
    ) {
        self.base
            .VertexAttribPointer(attrib_id, size, data_type, normalized, stride, offset)
    }

    /// https://www.khronos.org/registry/webgl/specs/latest/1.0/#5.14.4
    fn Viewport(&self, x: i32, y: i32, width: i32, height: i32) {
        self.base.Viewport(x, y, width, height)
    }

    /// https://www.khronos.org/registry/webgl/specs/latest/1.0/#5.14.8
    fn TexImage2D(
        &self,
        target: u32,
        level: i32,
        internal_format: u32,
        width: i32,
        height: i32,
        border: i32,
        format: u32,
        data_type: u32,
        pixels: CustomAutoRooterGuard<Option<ArrayBufferView>>,
    ) -> Fallible<()> {
        self.base.TexImage2D(
            target,
            level,
            internal_format,
            width,
            height,
            border,
            format,
            data_type,
            pixels,
        )
    }

    /// https://www.khronos.org/registry/webgl/specs/latest/1.0/#5.14.8
    fn TexImage2D_(
        &self,
        target: u32,
        level: i32,
        internal_format: u32,
        format: u32,
        data_type: u32,
        source: ImageDataOrHTMLImageElementOrHTMLCanvasElementOrHTMLVideoElement,
    ) -> ErrorResult {
        self.base
            .TexImage2D_(target, level, internal_format, format, data_type, source)
    }

    /// https://www.khronos.org/registry/webgl/specs/latest/1.0/#5.14.8
    fn TexImageDOM(
        &self,
        target: u32,
        level: i32,
        internal_format: u32,
        width: i32,
        height: i32,
        format: u32,
        data_type: u32,
        source: &HTMLIFrameElement,
    ) -> Fallible<()> {
        self.base.TexImageDOM(
            target,
            level,
            internal_format,
            width,
            height,
            format,
            data_type,
            source,
        )
    }

    /// https://www.khronos.org/registry/webgl/specs/latest/1.0/#5.14.8
    fn TexSubImage2D(
        &self,
        target: u32,
        level: i32,
        xoffset: i32,
        yoffset: i32,
        width: i32,
        height: i32,
        format: u32,
        data_type: u32,
        pixels: CustomAutoRooterGuard<Option<ArrayBufferView>>,
    ) -> Fallible<()> {
        self.base.TexSubImage2D(
            target, level, xoffset, yoffset, width, height, format, data_type, pixels,
        )
    }

    /// https://www.khronos.org/registry/webgl/specs/latest/1.0/#5.14.8
    fn TexSubImage2D_(
        &self,
        target: u32,
        level: i32,
        xoffset: i32,
        yoffset: i32,
        format: u32,
        data_type: u32,
        source: ImageDataOrHTMLImageElementOrHTMLCanvasElementOrHTMLVideoElement,
    ) -> ErrorResult {
        self.base
            .TexSubImage2D_(target, level, xoffset, yoffset, format, data_type, source)
    }

    /// https://www.khronos.org/registry/webgl/specs/latest/1.0/#5.14.8
    fn TexParameterf(&self, target: u32, name: u32, value: f32) {
        self.base.TexParameterf(target, name, value)
    }

    /// https://www.khronos.org/registry/webgl/specs/latest/1.0/#5.14.8
    fn TexParameteri(&self, target: u32, name: u32, value: i32) {
        self.base.TexParameteri(target, name, value)
    }

    /// https://www.khronos.org/registry/webgl/specs/latest/1.0/#5.14.6
    fn CheckFramebufferStatus(&self, target: u32) -> u32 {
        let fb_slot = match target {
            constants::FRAMEBUFFER | constants::DRAW_FRAMEBUFFER => {
                self.base.get_draw_framebuffer_slot()
            },
            constants::READ_FRAMEBUFFER => &self.base.get_read_framebuffer_slot(),
            _ => {
                self.base.webgl_error(InvalidEnum);
                return 0;
            },
        };
        match fb_slot.get() {
            Some(fb) => fb.check_status(),
            None => constants::FRAMEBUFFER_COMPLETE,
        }
    }

    /// https://www.khronos.org/registry/webgl/specs/latest/1.0/#5.14.7
    fn RenderbufferStorage(&self, target: u32, internal_format: u32, width: i32, height: i32) {
        self.base
            .RenderbufferStorage(target, internal_format, width, height)
    }

    /// https://www.khronos.org/registry/webgl/specs/latest/1.0/#5.14.6
    fn FramebufferRenderbuffer(
        &self,
        target: u32,
        attachment: u32,
        renderbuffertarget: u32,
        rb: Option<&WebGLRenderbuffer>,
    ) {
        if let Some(rb) = rb {
            handle_potential_webgl_error!(self.base, self.base.validate_ownership(rb), return);
        }

        let fb_slot = match target {
            constants::FRAMEBUFFER | constants::DRAW_FRAMEBUFFER => {
                self.base.get_draw_framebuffer_slot()
            },
            constants::READ_FRAMEBUFFER => &self.base.get_read_framebuffer_slot(),
            _ => return self.base.webgl_error(InvalidEnum),
        };

        if renderbuffertarget != constants::RENDERBUFFER {
            return self.base.webgl_error(InvalidEnum);
        }

        match fb_slot.get() {
            Some(fb) => match attachment {
                constants::DEPTH_STENCIL_ATTACHMENT => {
                    handle_potential_webgl_error!(
                        self.base,
                        fb.renderbuffer(constants::DEPTH_ATTACHMENT, rb)
                    );
                    handle_potential_webgl_error!(
                        self.base,
                        fb.renderbuffer(constants::STENCIL_ATTACHMENT, rb)
                    );
                },
                _ => handle_potential_webgl_error!(self.base, fb.renderbuffer(attachment, rb)),
            },
            None => self.base.webgl_error(InvalidOperation),
        };
    }

    /// https://www.khronos.org/registry/webgl/specs/latest/1.0/#5.14.6
    fn FramebufferTexture2D(
        &self,
        target: u32,
        attachment: u32,
        textarget: u32,
        texture: Option<&WebGLTexture>,
        level: i32,
    ) {
        if let Some(texture) = texture {
            handle_potential_webgl_error!(self.base, self.base.validate_ownership(texture), return);
        }

        let fb_slot = match target {
            constants::FRAMEBUFFER | constants::DRAW_FRAMEBUFFER => {
                self.base.get_draw_framebuffer_slot()
            },
            constants::READ_FRAMEBUFFER => self.base.get_read_framebuffer_slot(),
            _ => return self.base.webgl_error(InvalidEnum),
        };
        match fb_slot.get() {
            Some(fb) => handle_potential_webgl_error!(
                self.base,
                fb.texture2d(attachment, textarget, texture, level)
            ),
            None => self.base.webgl_error(InvalidOperation),
        }
    }

    /// https://www.khronos.org/registry/webgl/specs/latest/1.0/#5.14.9
    fn GetAttachedShaders(&self, program: &WebGLProgram) -> Option<Vec<DomRoot<WebGLShader>>> {
        self.base.GetAttachedShaders(program)
    }

    /// https://www.khronos.org/registry/webgl/specs/latest/2.0/#3.7.9
    fn DrawArraysInstanced(&self, mode: u32, first: i32, count: i32, primcount: i32) {
        handle_potential_webgl_error!(
            self.base,
            self.base
                .draw_arrays_instanced(mode, first, count, primcount)
        )
    }

    /// https://www.khronos.org/registry/webgl/specs/latest/2.0/#3.7.9
    fn DrawElementsInstanced(
        &self,
        mode: u32,
        count: i32,
        type_: u32,
        offset: i64,
        primcount: i32,
    ) {
        handle_potential_webgl_error!(
            self.base,
            self.base
                .draw_elements_instanced(mode, count, type_, offset, primcount)
        )
    }

    /// https://www.khronos.org/registry/webgl/specs/latest/2.0/#3.7.9
    fn VertexAttribDivisor(&self, index: u32, divisor: u32) {
        self.base.vertex_attrib_divisor(index, divisor);
    }

    /// https://www.khronos.org/registry/webgl/specs/latest/2.0/#3.7.12
    fn CreateQuery(&self) -> Option<DomRoot<WebGLQuery>> {
        Some(WebGLQuery::new(&self.base))
    }

    /// https://www.khronos.org/registry/webgl/specs/latest/2.0/#3.7.12
    #[cfg_attr(rustfmt, rustfmt_skip)]
    fn DeleteQuery(&self, query: Option<&WebGLQuery>) {
        if let Some(query) = query {
            handle_potential_webgl_error!(self.base, self.base.validate_ownership(query), return);

            if let Some(query_target) = query.target() {
                let slot = match query_target {
                    constants::ANY_SAMPLES_PASSED |
                    constants::ANY_SAMPLES_PASSED_CONSERVATIVE => {
                        &self.occlusion_query
                    },
                    constants::TRANSFORM_FEEDBACK_PRIMITIVES_WRITTEN => {
                        &self.primitives_query
                    },
                    _ => unreachable!(),
                };
                if let Some(stored_query) = slot.get() {
                    if stored_query.target() == query.target() {
                        slot.set(None);
                    }
                }
            }

            query.delete(false);
        }
    }

    /// https://www.khronos.org/registry/webgl/specs/latest/2.0/#3.7.12
    fn IsQuery(&self, query: Option<&WebGLQuery>) -> bool {
        match query {
            Some(query) => self.base.validate_ownership(query).is_ok() && query.is_valid(),
            None => false,
        }
    }

    /// https://www.khronos.org/registry/webgl/specs/latest/2.0/#3.7.13
    fn CreateSampler(&self) -> Option<DomRoot<WebGLSampler>> {
        Some(WebGLSampler::new(&self.base))
    }

    /// https://www.khronos.org/registry/webgl/specs/latest/2.0/#3.7.13
    fn DeleteSampler(&self, sampler: Option<&WebGLSampler>) {
        if let Some(sampler) = sampler {
            handle_potential_webgl_error!(self.base, self.base.validate_ownership(sampler), return);
            for slot in self.samplers.iter() {
                if slot.get().map_or(false, |s| sampler == &*s) {
                    slot.set(None);
                }
            }
            sampler.delete(false);
        }
    }

    /// https://www.khronos.org/registry/webgl/specs/latest/2.0/#3.7.13
    fn IsSampler(&self, sampler: Option<&WebGLSampler>) -> bool {
        match sampler {
            Some(sampler) => self.base.validate_ownership(sampler).is_ok() && sampler.is_valid(),
            None => false,
        }
    }

    /// https://www.khronos.org/registry/webgl/specs/latest/2.0/#3.7.12
    #[cfg_attr(rustfmt, rustfmt_skip)]
    fn BeginQuery(&self, target: u32, query: &WebGLQuery) {
        handle_potential_webgl_error!(self.base, self.base.validate_ownership(query), return);

        let active_query = match target {
            constants::ANY_SAMPLES_PASSED |
            constants::ANY_SAMPLES_PASSED_CONSERVATIVE => {
                &self.occlusion_query
            },
            constants::TRANSFORM_FEEDBACK_PRIMITIVES_WRITTEN => {
                &self.primitives_query
            },
            _ => {
                self.base.webgl_error(InvalidEnum);
                return;
            },
        };
        if active_query.get().is_some() {
            self.base.webgl_error(InvalidOperation);
            return;
        }
        let result = query.begin(&self.base, target);
        match result {
            Ok(_) => active_query.set(Some(query)),
            Err(error) => self.base.webgl_error(error),
        }
    }

    /// https://www.khronos.org/registry/webgl/specs/latest/2.0/#3.7.12
    #[cfg_attr(rustfmt, rustfmt_skip)]
    fn EndQuery(&self, target: u32) {
        let active_query = match target {
            constants::ANY_SAMPLES_PASSED |
            constants::ANY_SAMPLES_PASSED_CONSERVATIVE => {
                self.occlusion_query.take()
            },
            constants::TRANSFORM_FEEDBACK_PRIMITIVES_WRITTEN => {
                self.primitives_query.take()
            },
            _ => {
                self.base.webgl_error(InvalidEnum);
                return;
            },
        };
        match active_query {
            None => self.base.webgl_error(InvalidOperation),
            Some(query) => {
                let result = query.end(&self.base, target);
                if let Err(error) = result {
                    self.base.webgl_error(error);
                }
            },
        }
    }

    /// https://www.khronos.org/registry/webgl/specs/latest/2.0/#3.7.12
    #[cfg_attr(rustfmt, rustfmt_skip)]
    fn GetQuery(&self, target: u32, pname: u32) -> Option<DomRoot<WebGLQuery>> {
        if pname != constants::CURRENT_QUERY {
            self.base.webgl_error(InvalidEnum);
            return None;
        }
        let active_query = match target {
            constants::ANY_SAMPLES_PASSED |
            constants::ANY_SAMPLES_PASSED_CONSERVATIVE => {
                self.occlusion_query.get()
            },
            constants::TRANSFORM_FEEDBACK_PRIMITIVES_WRITTEN => {
                self.primitives_query.get()
            },
            _ => {
                self.base.webgl_error(InvalidEnum);
                None
            },
        };
        if let Some(query) = active_query.as_ref() {
            if query.target() != Some(target) {
                return None;
            }
        }
        active_query
    }

    /// https://www.khronos.org/registry/webgl/specs/latest/2.0/#3.7.12
    #[cfg_attr(rustfmt, rustfmt_skip)]
    fn GetQueryParameter(&self, _cx: JSContext, query: &WebGLQuery, pname: u32) -> JSVal {
        handle_potential_webgl_error!(
            self.base,
            self.base.validate_ownership(query),
            return NullValue()
        );
        match query.get_parameter(&self.base, pname) {
            Ok(value) => match pname {
                constants::QUERY_RESULT => UInt32Value(value),
                constants::QUERY_RESULT_AVAILABLE => BooleanValue(value != 0),
                _ => unreachable!(),
            },
            Err(error) => {
                self.base.webgl_error(error);
                NullValue()
            },
        }
    }

    /// https://www.khronos.org/registry/webgl/specs/latest/2.0/#3.7.14
    fn FenceSync(&self, condition: u32, flags: u32) -> Option<DomRoot<WebGLSync>> {
        if flags != 0 {
            self.base.webgl_error(InvalidValue);
            return None;
        }
        if condition != constants::SYNC_GPU_COMMANDS_COMPLETE {
            self.base.webgl_error(InvalidEnum);
            return None;
        }

        Some(WebGLSync::new(&self.base))
    }

    /// https://www.khronos.org/registry/webgl/specs/latest/2.0/#3.7.14
    fn IsSync(&self, sync: Option<&WebGLSync>) -> bool {
        match sync {
            Some(sync) => {
                if !sync.is_valid() {
                    return false;
                }
                handle_potential_webgl_error!(
                    self.base,
                    self.base.validate_ownership(sync),
                    return false
                );
                let (sender, receiver) = webgl_channel().unwrap();
                self.base
                    .send_command(WebGLCommand::IsSync(sync.id(), sender));
                receiver.recv().unwrap()
            },
            None => false,
        }
    }

    /// https://www.khronos.org/registry/webgl/specs/latest/2.0/#3.7.14
    fn ClientWaitSync(&self, sync: &WebGLSync, flags: u32, timeout: u64) -> u32 {
        if !sync.is_valid() {
            self.base.webgl_error(InvalidOperation);
            return constants::WAIT_FAILED;
        }
        handle_potential_webgl_error!(
            self.base,
            self.base.validate_ownership(sync),
            return constants::WAIT_FAILED
        );
        if flags != 0 && flags != constants::SYNC_FLUSH_COMMANDS_BIT {
            self.base.webgl_error(InvalidValue);
            return constants::WAIT_FAILED;
        }
        if timeout > self.base.limits().max_client_wait_timeout_webgl.as_nanos() as u64 {
            self.base.webgl_error(InvalidOperation);
            return constants::WAIT_FAILED;
        }

        match sync.client_wait_sync(&self.base, flags, timeout) {
            Some(status) => status,
            None => constants::WAIT_FAILED,
        }
    }

    /// https://www.khronos.org/registry/webgl/specs/latest/2.0/#3.7.14
    fn WaitSync(&self, sync: &WebGLSync, flags: u32, timeout: i64) {
        if !sync.is_valid() {
            self.base.webgl_error(InvalidOperation);
            return;
        }
        handle_potential_webgl_error!(self.base, self.base.validate_ownership(sync), return);
        if flags != 0 {
            self.base.webgl_error(InvalidValue);
            return;
        }
        if timeout != constants::TIMEOUT_IGNORED {
            self.base.webgl_error(InvalidValue);
            return;
        }

        self.base
            .send_command(WebGLCommand::WaitSync(sync.id(), flags, timeout));
    }

    /// https://www.khronos.org/registry/webgl/specs/latest/2.0/#3.7.14
    fn GetSyncParameter(&self, _cx: JSContext, sync: &WebGLSync, pname: u32) -> JSVal {
        if !sync.is_valid() {
            self.base.webgl_error(InvalidOperation);
            return NullValue();
        }
        handle_potential_webgl_error!(
            self.base,
            self.base.validate_ownership(sync),
            return NullValue()
        );
        match pname {
            constants::OBJECT_TYPE | constants::SYNC_CONDITION | constants::SYNC_FLAGS => {
                let (sender, receiver) = webgl_channel().unwrap();
                self.base
                    .send_command(WebGLCommand::GetSyncParameter(sync.id(), pname, sender));
                UInt32Value(receiver.recv().unwrap())
            },
            constants::SYNC_STATUS => match sync.get_sync_status(pname, &self.base) {
                Some(status) => UInt32Value(status),
                None => UInt32Value(constants::UNSIGNALED),
            },
            _ => {
                self.base.webgl_error(InvalidEnum);
                NullValue()
            },
        }
    }

    /// https://www.khronos.org/registry/webgl/specs/latest/2.0/#3.7.14
    fn DeleteSync(&self, sync: Option<&WebGLSync>) {
        if let Some(sync) = sync {
            handle_potential_webgl_error!(self.base, self.base.validate_ownership(sync), return);
            sync.delete(false);
        }
    }

    /// https://www.khronos.org/registry/webgl/specs/latest/2.0/#3.7.13
    fn BindSampler(&self, unit: u32, sampler: Option<&WebGLSampler>) {
        if let Some(sampler) = sampler {
            handle_potential_webgl_error!(self.base, self.base.validate_ownership(sampler), return);

            if unit as usize >= self.samplers.len() {
                self.base.webgl_error(InvalidValue);
                return;
            }

            let result = sampler.bind(&self.base, unit);
            match result {
                Ok(_) => self.samplers[unit as usize].set(Some(sampler)),
                Err(error) => self.base.webgl_error(error),
            }
        }
    }

    /// https://www.khronos.org/registry/webgl/specs/latest/2.0/#3.7.13
    fn SamplerParameteri(&self, sampler: &WebGLSampler, pname: u32, param: i32) {
        handle_potential_webgl_error!(self.base, self.base.validate_ownership(sampler), return);
        let param = WebGLSamplerValue::GLenum(param as u32);
        let result = sampler.set_parameter(&self.base, pname, param);
        if let Err(error) = result {
            self.base.webgl_error(error);
        }
    }

    /// https://www.khronos.org/registry/webgl/specs/latest/2.0/#3.7.13
    fn SamplerParameterf(&self, sampler: &WebGLSampler, pname: u32, param: f32) {
        handle_potential_webgl_error!(self.base, self.base.validate_ownership(sampler), return);
        let param = WebGLSamplerValue::Float(param);
        let result = sampler.set_parameter(&self.base, pname, param);
        if let Err(error) = result {
            self.base.webgl_error(error);
        }
    }

    /// https://www.khronos.org/registry/webgl/specs/latest/2.0/#3.7.13
    fn GetSamplerParameter(&self, _cx: JSContext, sampler: &WebGLSampler, pname: u32) -> JSVal {
        handle_potential_webgl_error!(
            self.base,
            self.base.validate_ownership(sampler),
            return NullValue()
        );
        match sampler.get_parameter(&self.base, pname) {
            Ok(value) => match value {
                WebGLSamplerValue::GLenum(value) => UInt32Value(value),
                WebGLSamplerValue::Float(value) => DoubleValue(value as f64),
            },
            Err(error) => {
                self.base.webgl_error(error);
                NullValue()
            },
        }
    }

    /// https://www.khronos.org/registry/webgl/specs/latest/2.0/#3.7.15
    fn CreateTransformFeedback(&self) -> Option<DomRoot<WebGLTransformFeedback>> {
        Some(WebGLTransformFeedback::new(&self.base))
    }

    /// https://www.khronos.org/registry/webgl/specs/latest/2.0/#3.7.15
    fn DeleteTransformFeedback(&self, tf: Option<&WebGLTransformFeedback>) {
        if let Some(tf) = tf {
            handle_potential_webgl_error!(self.base, self.base.validate_ownership(tf), return);
            if tf.is_active() {
                self.base.webgl_error(InvalidOperation);
                return;
            }
            tf.delete(false);
            self.current_transform_feedback.set(None);
        }
    }

    /// https://www.khronos.org/registry/webgl/specs/latest/2.0/#3.7.15
    fn IsTransformFeedback(&self, tf: Option<&WebGLTransformFeedback>) -> bool {
        match tf {
            Some(tf) => {
                if !tf.is_valid() {
                    return false;
                }
                handle_potential_webgl_error!(
                    self.base,
                    self.base.validate_ownership(tf),
                    return false
                );
                let (sender, receiver) = webgl_channel().unwrap();
                self.base
                    .send_command(WebGLCommand::IsTransformFeedback(tf.id(), sender));
                receiver.recv().unwrap()
            },
            None => false,
        }
    }

    /// https://www.khronos.org/registry/webgl/specs/latest/2.0/#3.7.15
    fn BindTransformFeedback(&self, target: u32, tf: Option<&WebGLTransformFeedback>) {
        if target != constants::TRANSFORM_FEEDBACK {
            self.base.webgl_error(InvalidEnum);
            return;
        }
        match tf {
            Some(transform_feedback) => {
                handle_potential_webgl_error!(
                    self.base,
                    self.base.validate_ownership(transform_feedback),
                    return
                );
                if !transform_feedback.is_valid() {
                    self.base.webgl_error(InvalidOperation);
                    return;
                }
                if let Some(current_tf) = self.current_transform_feedback.get() {
                    if current_tf.is_active() && !current_tf.is_paused() {
                        self.base.webgl_error(InvalidOperation);
                        return;
                    }
                }
                transform_feedback.bind(&self.base, target);
                self.current_transform_feedback
                    .set(Some(transform_feedback));
            },
            None => self
                .base
                .send_command(WebGLCommand::BindTransformFeedback(target, 0)),
        }
    }

    /// https://www.khronos.org/registry/webgl/specs/latest/2.0/#3.7.15
    #[allow(non_snake_case)]
    fn BeginTransformFeedback(&self, primitiveMode: u32) {
        match primitiveMode {
            constants::POINTS | constants::LINES | constants::TRIANGLES => {},
            _ => {
                self.base.webgl_error(InvalidEnum);
                return;
            },
        };
        let current_tf = match self.current_transform_feedback.get() {
            Some(current_tf) => current_tf,
            None => {
                self.base.webgl_error(InvalidOperation);
                return;
            },
        };
        if current_tf.is_active() {
            self.base.webgl_error(InvalidOperation);
            return;
        };
        let program = match self.base.current_program() {
            Some(program) => program,
            None => {
                self.base.webgl_error(InvalidOperation);
                return;
            },
        };
        if !program.is_linked() || program.transform_feedback_varyings_length() != 0 {
            self.base.webgl_error(InvalidOperation);
            return;
        };
        current_tf.begin(&self.base, primitiveMode);
    }

    /// https://www.khronos.org/registry/webgl/specs/latest/2.0/#3.7.15
    fn EndTransformFeedback(&self) {
        if let Some(current_tf) = self.current_transform_feedback.get() {
            if !current_tf.is_active() {
                self.base.webgl_error(InvalidOperation);
                return;
            }
            current_tf.end(&self.base);
        }
    }

    /// https://www.khronos.org/registry/webgl/specs/latest/2.0/#3.7.15
    fn ResumeTransformFeedback(&self) {
        if let Some(current_tf) = self.current_transform_feedback.get() {
            if !current_tf.is_active() || !current_tf.is_paused() {
                self.base.webgl_error(InvalidOperation);
                return;
            }
            current_tf.resume(&self.base);
        }
    }

    /// https://www.khronos.org/registry/webgl/specs/latest/2.0/#3.7.15
    fn PauseTransformFeedback(&self) {
        if let Some(current_tf) = self.current_transform_feedback.get() {
            if !current_tf.is_active() || current_tf.is_paused() {
                self.base.webgl_error(InvalidOperation);
                return;
            }
            current_tf.pause(&self.base);
        }
    }

    /// https://www.khronos.org/registry/webgl/specs/latest/2.0/#3.7.15
    #[allow(non_snake_case)]
    fn TransformFeedbackVaryings(
        &self,
        program: &WebGLProgram,
        varyings: Vec<DOMString>,
        bufferMode: u32,
    ) {
        handle_potential_webgl_error!(self.base, program.validate(), return);
        let strs = varyings
            .iter()
            .map(|name| String::from(name.to_owned()))
            .collect::<Vec<String>>();
        match bufferMode {
            constants::INTERLEAVED_ATTRIBS => {
                self.base
                    .send_command(WebGLCommand::TransformFeedbackVaryings(
                        program.id(),
                        strs,
                        bufferMode,
                    ));
            },
            constants::SEPARATE_ATTRIBS => {
                let max_tf_sp_att =
                    self.base.limits().max_transform_feedback_separate_attribs as usize;
                if strs.len() >= max_tf_sp_att {
                    self.base.webgl_error(InvalidValue);
                    return;
                }
                self.base
                    .send_command(WebGLCommand::TransformFeedbackVaryings(
                        program.id(),
                        strs,
                        bufferMode,
                    ));
            },
            _ => self.base.webgl_error(InvalidEnum),
        }
    }

    /// https://www.khronos.org/registry/webgl/specs/latest/2.0/#3.7.15
    fn GetTransformFeedbackVarying(
        &self,
        program: &WebGLProgram,
        index: u32,
    ) -> Option<DomRoot<WebGLActiveInfo>> {
        handle_potential_webgl_error!(self.base, program.validate(), return None);
        if index >= program.transform_feedback_varyings_length() as u32 {
            self.base.webgl_error(InvalidValue);
            return None;
        }

        let (sender, receiver) = webgl_channel().unwrap();
        self.base
            .send_command(WebGLCommand::GetTransformFeedbackVarying(
                program.id(),
                index,
                sender,
            ));
        let (size, ty, name) = receiver.recv().unwrap();
        Some(WebGLActiveInfo::new(
            self.base.global().as_window(),
            size,
            ty,
            DOMString::from(name),
        ))
    }

    /// https://www.khronos.org/registry/webgl/specs/latest/2.0/#3.7.16
    fn BindBufferBase(&self, target: u32, index: u32, buffer: Option<&WebGLBuffer>) {
        let (bind_limit, slot) = match target {
            constants::TRANSFORM_FEEDBACK_BUFFER => (
                self.base.limits().max_transform_feedback_separate_attribs,
                &self.bound_transform_feedback_buffer,
            ),
            constants::UNIFORM_BUFFER => (
                self.base.limits().max_uniform_buffer_bindings,
                &self.bound_uniform_buffer,
            ),
            _ => return self.base.webgl_error(InvalidEnum),
        };
        if index >= bind_limit {
            return self.base.webgl_error(InvalidValue);
        }

        if let Some(buffer) = buffer {
            handle_potential_webgl_error!(self.base, self.base.validate_ownership(buffer), return);

            if buffer.is_marked_for_deletion() {
                return self.base.webgl_error(InvalidOperation);
            }
            handle_potential_webgl_error!(self.base, buffer.set_target_maybe(target), return);
            buffer.increment_attached_counter();
        }

        self.base.send_command(WebGLCommand::BindBufferBase(
            target,
            index,
            buffer.map(|b| b.id()),
        ));
        if let Some(old) = slot.get() {
            old.decrement_attached_counter();
        }

        slot.set(buffer);
    }

    /// https://www.khronos.org/registry/webgl/specs/latest/2.0/#3.7.16
    fn BindBufferRange(
        &self,
        target: u32,
        index: u32,
        buffer: Option<&WebGLBuffer>,
        offset: i64,
        size: i64,
    ) {
        let (bind_limit, slot) = match target {
            constants::TRANSFORM_FEEDBACK_BUFFER => (
                self.base.limits().max_transform_feedback_separate_attribs,
                &self.bound_transform_feedback_buffer,
            ),
            constants::UNIFORM_BUFFER => (
                self.base.limits().max_uniform_buffer_bindings,
                &self.bound_uniform_buffer,
            ),
            _ => return self.base.webgl_error(InvalidEnum),
        };
        if index >= bind_limit {
            return self.base.webgl_error(InvalidValue);
        }

        if offset < 0 || size < 0 {
            return self.base.webgl_error(InvalidValue);
        }
        if buffer.is_some() && size == 0 {
            return self.base.webgl_error(InvalidValue);
        }

        match target {
            constants::TRANSFORM_FEEDBACK_BUFFER => {
                if size % 4 != 0 && offset % 4 != 0 {
                    return self.base.webgl_error(InvalidValue);
                }
            },
            constants::UNIFORM_BUFFER => {
                let offset_alignment = self.base.limits().uniform_buffer_offset_alignment;
                if offset % offset_alignment as i64 != 0 {
                    return self.base.webgl_error(InvalidValue);
                }
            },
            _ => unreachable!(),
        }

        if let Some(buffer) = buffer {
            handle_potential_webgl_error!(self.base, self.base.validate_ownership(buffer), return);

            if buffer.is_marked_for_deletion() {
                return self.base.webgl_error(InvalidOperation);
            }
            handle_potential_webgl_error!(self.base, buffer.set_target_maybe(target), return);
            buffer.increment_attached_counter();
        }

        self.base.send_command(WebGLCommand::BindBufferRange(
            target,
            index,
            buffer.map(|b| b.id()),
            offset,
            size,
        ));
        if let Some(old) = slot.get() {
            old.decrement_attached_counter();
        }

        slot.set(buffer);
    }

    /// https://www.khronos.org/registry/webgl/specs/latest/2.0/#3.7.16
    fn GetUniformIndices(&self, program: &WebGLProgram, names: Vec<DOMString>) -> Option<Vec<u32>> {
        handle_potential_webgl_error!(
            self.base,
            self.base.validate_ownership(program),
            return None
        );
        let indices = handle_potential_webgl_error!(
            self.base,
            program.get_uniform_indices(names),
            return None
        );
        Some(indices)
    }

    /// https://www.khronos.org/registry/webgl/specs/latest/2.0/#3.7.16
    #[allow(unsafe_code)]
    fn GetActiveUniforms(
        &self,
        cx: JSContext,
        program: &WebGLProgram,
        indices: Vec<u32>,
        pname: u32,
    ) -> JSVal {
        handle_potential_webgl_error!(
            self.base,
            self.base.validate_ownership(program),
            return NullValue()
        );
        let values = handle_potential_webgl_error!(
            self.base,
            program.get_active_uniforms(indices, pname),
            return NullValue()
        );

        rooted!(in(*cx) let mut rval = UndefinedValue());
        match pname {
            constants::UNIFORM_SIZE |
            constants::UNIFORM_TYPE |
            constants::UNIFORM_BLOCK_INDEX |
            constants::UNIFORM_OFFSET |
            constants::UNIFORM_ARRAY_STRIDE |
            constants::UNIFORM_MATRIX_STRIDE => unsafe {
                values.to_jsval(*cx, rval.handle_mut());
            },
            constants::UNIFORM_IS_ROW_MAJOR => unsafe {
                let values = values.iter().map(|&v| v != 0).collect::<Vec<_>>();
                values.to_jsval(*cx, rval.handle_mut());
            },
            _ => unreachable!(),
        }
        rval.get()
    }

    /// https://www.khronos.org/registry/webgl/specs/latest/2.0/#3.7.16
    fn GetUniformBlockIndex(&self, program: &WebGLProgram, block_name: DOMString) -> u32 {
        handle_potential_webgl_error!(
            self.base,
            self.base.validate_ownership(program),
            return constants::INVALID_INDEX
        );
        let index = handle_potential_webgl_error!(
            self.base,
            program.get_uniform_block_index(block_name),
            return constants::INVALID_INDEX
        );
        index
    }

    /// https://www.khronos.org/registry/webgl/specs/latest/2.0/#3.7.16
    #[allow(unsafe_code)]
    fn GetActiveUniformBlockParameter(
        &self,
        cx: JSContext,
        program: &WebGLProgram,
        block_index: u32,
        pname: u32,
    ) -> JSVal {
        handle_potential_webgl_error!(
            self.base,
            self.base.validate_ownership(program),
            return NullValue()
        );
        let values = handle_potential_webgl_error!(
            self.base,
            program.get_active_uniform_block_parameter(block_index, pname),
            return NullValue()
        );
        match pname {
            constants::UNIFORM_BLOCK_BINDING |
            constants::UNIFORM_BLOCK_DATA_SIZE |
            constants::UNIFORM_BLOCK_ACTIVE_UNIFORMS => {
                assert!(values.len() == 1);
                UInt32Value(values[0] as u32)
            },
            constants::UNIFORM_BLOCK_ACTIVE_UNIFORM_INDICES => unsafe {
                let values = values.iter().map(|&v| v as u32).collect::<Vec<_>>();
                rooted!(in(*cx) let mut result = ptr::null_mut::<JSObject>());
                let _ = Uint32Array::create(*cx, CreateWith::Slice(&values), result.handle_mut())
                    .unwrap();
                ObjectValue(result.get())
            },
            constants::UNIFORM_BLOCK_REFERENCED_BY_VERTEX_SHADER |
            constants::UNIFORM_BLOCK_REFERENCED_BY_FRAGMENT_SHADER => {
                assert!(values.len() == 1);
                BooleanValue(values[0] != 0)
            },
            _ => unreachable!(),
        }
    }

    /// https://www.khronos.org/registry/webgl/specs/latest/2.0/#3.7.16
    fn GetActiveUniformBlockName(
        &self,
        program: &WebGLProgram,
        block_index: u32,
    ) -> Option<DOMString> {
        handle_potential_webgl_error!(
            self.base,
            self.base.validate_ownership(program),
            return None
        );
        let name = handle_potential_webgl_error!(
            self.base,
            program.get_active_uniform_block_name(block_index),
            return None
        );
        Some(DOMString::from(name))
    }

    /// https://www.khronos.org/registry/webgl/specs/latest/2.0/#3.7.16
    fn UniformBlockBinding(&self, program: &WebGLProgram, block_index: u32, block_binding: u32) {
        handle_potential_webgl_error!(self.base, self.base.validate_ownership(program), return);

        if block_binding >= self.base.limits().max_uniform_buffer_bindings {
            return self.base.webgl_error(InvalidValue);
        }

        handle_potential_webgl_error!(
            self.base,
            program.bind_uniform_block(block_index, block_binding),
            return
        )
    }

<<<<<<< HEAD
    fn DrawBackground(&self) {
        self.base.DrawBackground();
    }

//    fn ProjectViewMatrix(&self, location: Option<&WebGLUniformLocation>) {
//        self.base.ProjectViewMatrix(location);
//    }
//
//    fn ProjectMatrix(&self, location: Option<&WebGLUniformLocation>) {
//        self.base.ProjectMatrix(location);
//    }
//
//    fn ViewMatrix(&self, location: Option<&WebGLUniformLocation>) {
//        self.base.ViewMatrix(location);
//    }

    #[allow(unsafe_code)]
    fn GetProjectMatrix(&self, cx: crate::script_runtime::JSContext) -> NonNull<JSObject> {
        self.base.GetProjectMatrix(cx)
    }

    #[allow(unsafe_code)]
    fn GetViewMatrix(&self, cx: crate::script_runtime::JSContext) -> NonNull<JSObject> {
        self.base.GetViewMatrix(cx)
=======
    /// https://www.khronos.org/registry/webgl/specs/latest/2.0/#3.7.11
    fn ClearBufferfv(
        &self,
        buffer: u32,
        draw_buffer: i32,
        values: Float32ArrayOrUnrestrictedFloatSequence,
        src_offset: u32,
    ) {
        let array = match values {
            Float32ArrayOrUnrestrictedFloatSequence::Float32Array(v) => v.to_vec(),
            Float32ArrayOrUnrestrictedFloatSequence::UnrestrictedFloatSequence(v) => v,
        };
        self.clear_buffer::<f32>(
            buffer,
            draw_buffer,
            &[constants::COLOR, constants::DEPTH],
            src_offset,
            array,
            WebGLCommand::ClearBufferfv,
        )
    }

    /// https://www.khronos.org/registry/webgl/specs/latest/2.0/#3.7.11
    fn ClearBufferiv(
        &self,
        buffer: u32,
        draw_buffer: i32,
        values: Int32ArrayOrLongSequence,
        src_offset: u32,
    ) {
        let array = match values {
            Int32ArrayOrLongSequence::Int32Array(v) => v.to_vec(),
            Int32ArrayOrLongSequence::LongSequence(v) => v,
        };
        self.clear_buffer::<i32>(
            buffer,
            draw_buffer,
            &[constants::COLOR, constants::STENCIL],
            src_offset,
            array,
            WebGLCommand::ClearBufferiv,
        )
    }

    /// https://www.khronos.org/registry/webgl/specs/latest/2.0/#3.7.11
    fn ClearBufferuiv(
        &self,
        buffer: u32,
        draw_buffer: i32,
        values: Uint32ArrayOrUnsignedLongSequence,
        src_offset: u32,
    ) {
        let array = match values {
            Uint32ArrayOrUnsignedLongSequence::Uint32Array(v) => v.to_vec(),
            Uint32ArrayOrUnsignedLongSequence::UnsignedLongSequence(v) => v,
        };
        self.clear_buffer::<u32>(
            buffer,
            draw_buffer,
            &[constants::COLOR],
            src_offset,
            array,
            WebGLCommand::ClearBufferuiv,
        )
    }

    /// https://www.khronos.org/registry/webgl/specs/latest/2.0/#3.7.11
    fn ClearBufferfi(&self, buffer: u32, draw_buffer: i32, depth: f32, stencil: i32) {
        if buffer != constants::DEPTH_STENCIL {
            return self.base.webgl_error(InvalidEnum);
        }

        handle_potential_webgl_error!(
            self.base,
            self.clearbuffer_array_size(buffer, draw_buffer),
            return
        );

        self.base.send_command(WebGLCommand::ClearBufferfi(
            buffer,
            draw_buffer,
            depth,
            stencil,
        ));
>>>>>>> 60ee61bb
    }
}

impl LayoutCanvasWebGLRenderingContextHelpers for LayoutDom<WebGL2RenderingContext> {
    #[allow(unsafe_code)]
    unsafe fn canvas_data_source(&self) -> HTMLCanvasDataSource {
        let this = &*self.unsafe_get();
        (*this.base.to_layout().unsafe_get()).layout_handle()
    }
}<|MERGE_RESOLUTION|>--- conflicted
+++ resolved
@@ -3412,7 +3412,92 @@
         )
     }
 
-<<<<<<< HEAD
+    /// https://www.khronos.org/registry/webgl/specs/latest/2.0/#3.7.11
+    fn ClearBufferfv(
+        &self,
+        buffer: u32,
+        draw_buffer: i32,
+        values: Float32ArrayOrUnrestrictedFloatSequence,
+        src_offset: u32,
+    ) {
+        let array = match values {
+            Float32ArrayOrUnrestrictedFloatSequence::Float32Array(v) => v.to_vec(),
+            Float32ArrayOrUnrestrictedFloatSequence::UnrestrictedFloatSequence(v) => v,
+        };
+        self.clear_buffer::<f32>(
+            buffer,
+            draw_buffer,
+            &[constants::COLOR, constants::DEPTH],
+            src_offset,
+            array,
+            WebGLCommand::ClearBufferfv,
+        )
+    }
+
+    /// https://www.khronos.org/registry/webgl/specs/latest/2.0/#3.7.11
+    fn ClearBufferiv(
+        &self,
+        buffer: u32,
+        draw_buffer: i32,
+        values: Int32ArrayOrLongSequence,
+        src_offset: u32,
+    ) {
+        let array = match values {
+            Int32ArrayOrLongSequence::Int32Array(v) => v.to_vec(),
+            Int32ArrayOrLongSequence::LongSequence(v) => v,
+        };
+        self.clear_buffer::<i32>(
+            buffer,
+            draw_buffer,
+            &[constants::COLOR, constants::STENCIL],
+            src_offset,
+            array,
+            WebGLCommand::ClearBufferiv,
+        )
+    }
+
+    /// https://www.khronos.org/registry/webgl/specs/latest/2.0/#3.7.11
+    fn ClearBufferuiv(
+        &self,
+        buffer: u32,
+        draw_buffer: i32,
+        values: Uint32ArrayOrUnsignedLongSequence,
+        src_offset: u32,
+    ) {
+        let array = match values {
+            Uint32ArrayOrUnsignedLongSequence::Uint32Array(v) => v.to_vec(),
+            Uint32ArrayOrUnsignedLongSequence::UnsignedLongSequence(v) => v,
+        };
+        self.clear_buffer::<u32>(
+            buffer,
+            draw_buffer,
+            &[constants::COLOR],
+            src_offset,
+            array,
+            WebGLCommand::ClearBufferuiv,
+        )
+    }
+
+    /// https://www.khronos.org/registry/webgl/specs/latest/2.0/#3.7.11
+    fn ClearBufferfi(&self, buffer: u32, draw_buffer: i32, depth: f32, stencil: i32) {
+        if buffer != constants::DEPTH_STENCIL {
+            return self.base.webgl_error(InvalidEnum);
+        }
+
+        handle_potential_webgl_error!(
+            self.base,
+            self.clearbuffer_array_size(buffer, draw_buffer),
+            return
+        );
+
+        self.base.send_command(WebGLCommand::ClearBufferfi(
+            buffer,
+            draw_buffer,
+            depth,
+            stencil,
+        ));
+    }
+
     fn DrawBackground(&self) {
         self.base.DrawBackground();
     }
@@ -3437,93 +3522,6 @@
     #[allow(unsafe_code)]
     fn GetViewMatrix(&self, cx: crate::script_runtime::JSContext) -> NonNull<JSObject> {
         self.base.GetViewMatrix(cx)
-=======
-    /// https://www.khronos.org/registry/webgl/specs/latest/2.0/#3.7.11
-    fn ClearBufferfv(
-        &self,
-        buffer: u32,
-        draw_buffer: i32,
-        values: Float32ArrayOrUnrestrictedFloatSequence,
-        src_offset: u32,
-    ) {
-        let array = match values {
-            Float32ArrayOrUnrestrictedFloatSequence::Float32Array(v) => v.to_vec(),
-            Float32ArrayOrUnrestrictedFloatSequence::UnrestrictedFloatSequence(v) => v,
-        };
-        self.clear_buffer::<f32>(
-            buffer,
-            draw_buffer,
-            &[constants::COLOR, constants::DEPTH],
-            src_offset,
-            array,
-            WebGLCommand::ClearBufferfv,
-        )
-    }
-
-    /// https://www.khronos.org/registry/webgl/specs/latest/2.0/#3.7.11
-    fn ClearBufferiv(
-        &self,
-        buffer: u32,
-        draw_buffer: i32,
-        values: Int32ArrayOrLongSequence,
-        src_offset: u32,
-    ) {
-        let array = match values {
-            Int32ArrayOrLongSequence::Int32Array(v) => v.to_vec(),
-            Int32ArrayOrLongSequence::LongSequence(v) => v,
-        };
-        self.clear_buffer::<i32>(
-            buffer,
-            draw_buffer,
-            &[constants::COLOR, constants::STENCIL],
-            src_offset,
-            array,
-            WebGLCommand::ClearBufferiv,
-        )
-    }
-
-    /// https://www.khronos.org/registry/webgl/specs/latest/2.0/#3.7.11
-    fn ClearBufferuiv(
-        &self,
-        buffer: u32,
-        draw_buffer: i32,
-        values: Uint32ArrayOrUnsignedLongSequence,
-        src_offset: u32,
-    ) {
-        let array = match values {
-            Uint32ArrayOrUnsignedLongSequence::Uint32Array(v) => v.to_vec(),
-            Uint32ArrayOrUnsignedLongSequence::UnsignedLongSequence(v) => v,
-        };
-        self.clear_buffer::<u32>(
-            buffer,
-            draw_buffer,
-            &[constants::COLOR],
-            src_offset,
-            array,
-            WebGLCommand::ClearBufferuiv,
-        )
-    }
-
-    /// https://www.khronos.org/registry/webgl/specs/latest/2.0/#3.7.11
-    fn ClearBufferfi(&self, buffer: u32, draw_buffer: i32, depth: f32, stencil: i32) {
-        if buffer != constants::DEPTH_STENCIL {
-            return self.base.webgl_error(InvalidEnum);
-        }
-
-        handle_potential_webgl_error!(
-            self.base,
-            self.clearbuffer_array_size(buffer, draw_buffer),
-            return
-        );
-
-        self.base.send_command(WebGLCommand::ClearBufferfi(
-            buffer,
-            draw_buffer,
-            depth,
-            stencil,
-        ));
->>>>>>> 60ee61bb
-    }
 }
 
 impl LayoutCanvasWebGLRenderingContextHelpers for LayoutDom<WebGL2RenderingContext> {
